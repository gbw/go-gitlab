--- conflicted
+++ resolved
@@ -86,68 +86,24 @@
 //
 // GitLab API docs:
 // https://docs.gitlab.com/api/issue_links/#list-issue-relations
-<<<<<<< HEAD
 func (s *IssueLinksService) ListIssueRelations(pid any, issue int64, options ...RequestOptionFunc) ([]*IssueRelation, *Response, error) {
-	project, err := parseID(pid)
-	if err != nil {
-		return nil, nil, err
-	}
-	u := fmt.Sprintf("projects/%s/issues/%d/links", PathEscape(project), issue)
-
-	req, err := s.client.NewRequest(http.MethodGet, u, nil, options)
-	if err != nil {
-		return nil, nil, err
-	}
-
-	var is []*IssueRelation
-	resp, err := s.client.Do(req, &is)
-	if err != nil {
-		return nil, resp, err
-	}
-
-	return is, resp, nil
-=======
-func (s *IssueLinksService) ListIssueRelations(pid any, issue int, options ...RequestOptionFunc) ([]*IssueRelation, *Response, error) {
 	// Use explicit format string for the path
 	return do[[]*IssueRelation](s.client,
 		withPath("projects/%s/issues/%d/links", ProjectID{pid}, issue),
 		withRequestOpts(options...),
 	)
->>>>>>> 34e3ffd6
 }
 
 // GetIssueLink gets a specific issue link.
 //
 // GitLab API docs:
 // https://docs.gitlab.com/api/issue_links/#get-an-issue-link
-<<<<<<< HEAD
 func (s *IssueLinksService) GetIssueLink(pid any, issue, issueLink int64, options ...RequestOptionFunc) (*IssueLink, *Response, error) {
-	project, err := parseID(pid)
-	if err != nil {
-		return nil, nil, err
-	}
-	u := fmt.Sprintf("projects/%s/issues/%d/links/%d", PathEscape(project), issue, issueLink)
-
-	req, err := s.client.NewRequest(http.MethodGet, u, nil, options)
-	if err != nil {
-		return nil, nil, err
-	}
-
-	il := new(IssueLink)
-	resp, err := s.client.Do(req, il)
-	if err != nil {
-		return nil, resp, err
-	}
-
-	return il, resp, nil
-=======
-func (s *IssueLinksService) GetIssueLink(pid any, issue, issueLink int, options ...RequestOptionFunc) (*IssueLink, *Response, error) {
 	// Use explicit format string for the path
 	return do[*IssueLink](s.client,
 		withPath("projects/%s/issues/%d/links/%d", ProjectID{pid}, issue, issueLink),
 		withRequestOpts(options...),
 	)
->>>>>>> 34e3ffd6
 }
 
 // CreateIssueLinkOptions represents the available CreateIssueLink() options.
@@ -164,70 +120,23 @@
 //
 // GitLab API docs:
 // https://docs.gitlab.com/api/issue_links/#create-an-issue-link
-<<<<<<< HEAD
 func (s *IssueLinksService) CreateIssueLink(pid any, issue int64, opt *CreateIssueLinkOptions, options ...RequestOptionFunc) (*IssueLink, *Response, error) {
-	project, err := parseID(pid)
-	if err != nil {
-		return nil, nil, err
-	}
-	u := fmt.Sprintf("projects/%s/issues/%d/links", PathEscape(project), issue)
-
-	req, err := s.client.NewRequest(http.MethodPost, u, opt, options)
-	if err != nil {
-		return nil, nil, err
-	}
-
-	i := new(IssueLink)
-	resp, err := s.client.Do(req, &i)
-	if err != nil {
-		return nil, resp, err
-	}
-
-	return i, resp, nil
-=======
-func (s *IssueLinksService) CreateIssueLink(pid any, issue int, opt *CreateIssueLinkOptions, options ...RequestOptionFunc) (*IssueLink, *Response, error) {
 	return do[*IssueLink](s.client,
 		withMethod(http.MethodPost),
 		withPath("projects/%s/issues/%d/links", ProjectID{pid}, issue),
 		withAPIOpts(opt),
 		withRequestOpts(options...),
 	)
->>>>>>> 34e3ffd6
 }
 
 // DeleteIssueLink deletes an issue link, thus removes the two-way relationship.
 //
 // GitLab API docs:
 // https://docs.gitlab.com/api/issue_links/#delete-an-issue-link
-<<<<<<< HEAD
 func (s *IssueLinksService) DeleteIssueLink(pid any, issue, issueLink int64, options ...RequestOptionFunc) (*IssueLink, *Response, error) {
-	project, err := parseID(pid)
-	if err != nil {
-		return nil, nil, err
-	}
-	u := fmt.Sprintf("projects/%s/issues/%d/links/%d",
-		PathEscape(project),
-		issue,
-		issueLink)
-
-	req, err := s.client.NewRequest(http.MethodDelete, u, nil, options)
-	if err != nil {
-		return nil, nil, err
-	}
-
-	il := new(IssueLink)
-	resp, err := s.client.Do(req, &il)
-	if err != nil {
-		return nil, resp, err
-	}
-
-	return il, resp, nil
-=======
-func (s *IssueLinksService) DeleteIssueLink(pid any, issue, issueLink int, options ...RequestOptionFunc) (*IssueLink, *Response, error) {
 	return do[*IssueLink](s.client,
 		withMethod(http.MethodDelete),
 		withPath("projects/%s/issues/%d/links/%d", ProjectID{pid}, issue, issueLink),
 		withRequestOpts(options...),
 	)
->>>>>>> 34e3ffd6
 }