--- conflicted
+++ resolved
@@ -101,30 +101,12 @@
 	)
 }
 
-<<<<<<< HEAD
 func (s *BroadcastMessagesService) GetBroadcastMessage(broadcast int64, options ...RequestOptionFunc) (*BroadcastMessage, *Response, error) {
-	u := fmt.Sprintf("broadcast_messages/%d", broadcast)
-
-	req, err := s.client.NewRequest(http.MethodGet, u, nil, options)
-	if err != nil {
-		return nil, nil, err
-	}
-
-	b := new(BroadcastMessage)
-	resp, err := s.client.Do(req, &b)
-	if err != nil {
-		return nil, resp, err
-	}
-
-	return b, resp, nil
-=======
-func (s *BroadcastMessagesService) GetBroadcastMessage(broadcast int, options ...RequestOptionFunc) (*BroadcastMessage, *Response, error) {
 	return do[*BroadcastMessage](s.client,
 		withMethod(http.MethodGet),
 		withPath("broadcast_messages/%d", broadcast),
 		withRequestOpts(options...),
 	)
->>>>>>> 34e3ffd6
 }
 
 // CreateBroadcastMessageOptions represents the available CreateBroadcastMessage()
@@ -170,35 +152,7 @@
 	Theme              *string            `url:"theme,omitempty" json:"theme,omitempty"`
 }
 
-<<<<<<< HEAD
 func (s *BroadcastMessagesService) UpdateBroadcastMessage(broadcast int64, opt *UpdateBroadcastMessageOptions, options ...RequestOptionFunc) (*BroadcastMessage, *Response, error) {
-	u := fmt.Sprintf("broadcast_messages/%d", broadcast)
-
-	req, err := s.client.NewRequest(http.MethodPut, u, opt, options)
-	if err != nil {
-		return nil, nil, err
-	}
-
-	b := new(BroadcastMessage)
-	resp, err := s.client.Do(req, &b)
-	if err != nil {
-		return nil, resp, err
-	}
-
-	return b, resp, nil
-}
-
-func (s *BroadcastMessagesService) DeleteBroadcastMessage(broadcast int64, options ...RequestOptionFunc) (*Response, error) {
-	u := fmt.Sprintf("broadcast_messages/%d", broadcast)
-
-	req, err := s.client.NewRequest(http.MethodDelete, u, nil, options)
-	if err != nil {
-		return nil, err
-	}
-
-	return s.client.Do(req, nil)
-=======
-func (s *BroadcastMessagesService) UpdateBroadcastMessage(broadcast int, opt *UpdateBroadcastMessageOptions, options ...RequestOptionFunc) (*BroadcastMessage, *Response, error) {
 	return do[*BroadcastMessage](s.client,
 		withMethod(http.MethodPut),
 		withPath("broadcast_messages/%d", broadcast),
@@ -207,12 +161,11 @@
 	)
 }
 
-func (s *BroadcastMessagesService) DeleteBroadcastMessage(broadcast int, options ...RequestOptionFunc) (*Response, error) {
+func (s *BroadcastMessagesService) DeleteBroadcastMessage(broadcast int64, options ...RequestOptionFunc) (*Response, error) {
 	_, resp, err := do[none](s.client,
 		withMethod(http.MethodDelete),
 		withPath("broadcast_messages/%d", broadcast),
 		withRequestOpts(options...),
 	)
 	return resp, err
->>>>>>> 34e3ffd6
 }