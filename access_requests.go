//
// Copyright 2021, Sander van Harmelen
//
// Licensed under the Apache License, Version 2.0 (the "License");
// you may not use this file except in compliance with the License.
// You may obtain a copy of the License at
//
//     http://www.apache.org/licenses/LICENSE-2.0
//
// Unless required by applicable law or agreed to in writing, software
// distributed under the License is distributed on an "AS IS" BASIS,
// WITHOUT WARRANTIES OR CONDITIONS OF ANY KIND, either express or implied.
// See the License for the specific language governing permissions and
// limitations under the License.
//

package gitlab

import (
	"net/http"
	"time"
)

type (
	AccessRequestsServiceInterface interface {
		// ListProjectAccessRequests gets a list of access requests
		// viewable by the authenticated user.
		//
		// GitLab API docs:
		// https://docs.gitlab.com/api/access_requests/#list-access-requests-for-a-group-or-project
		ListProjectAccessRequests(pid any, opt *ListAccessRequestsOptions, options ...RequestOptionFunc) ([]*AccessRequest, *Response, error)

		// ListGroupAccessRequests gets a list of access requests
		// viewable by the authenticated user.
		//
		// GitLab API docs:
		// https://docs.gitlab.com/api/access_requests/#list-access-requests-for-a-group-or-project
		ListGroupAccessRequests(gid any, opt *ListAccessRequestsOptions, options ...RequestOptionFunc) ([]*AccessRequest, *Response, error)

		// RequestProjectAccess requests access for the authenticated user
		// to a group or project.
		//
		// GitLab API docs:
		// https://docs.gitlab.com/api/access_requests/#request-access-to-a-group-or-project
		RequestProjectAccess(pid any, options ...RequestOptionFunc) (*AccessRequest, *Response, error)

		// RequestGroupAccess requests access for the authenticated user
		// to a group or project.
		//
		// GitLab API docs:
		// https://docs.gitlab.com/api/access_requests/#request-access-to-a-group-or-project
		RequestGroupAccess(gid any, options ...RequestOptionFunc) (*AccessRequest, *Response, error)

		// ApproveProjectAccessRequest approves an access request for the given user.
		//
		// GitLab API docs:
		// https://docs.gitlab.com/api/access_requests/#approve-an-access-request
<<<<<<< HEAD
		ApproveProjectAccessRequest(pid any, user int64, opt *ApproveAccessRequestOptions, options ...RequestOptionFunc) (*AccessRequest, *Response, error)
=======
		ApproveProjectAccessRequest(pid any, user int, opt *ApproveAccessRequestOptions, options ...RequestOptionFunc) (*AccessRequest, *Response, error)
>>>>>>> 34b6941d

		// ApproveGroupAccessRequest approves an access request for the given user.
		//
		// GitLab API docs:
		// https://docs.gitlab.com/api/access_requests/#approve-an-access-request
<<<<<<< HEAD
		ApproveGroupAccessRequest(gid any, user int64, opt *ApproveAccessRequestOptions, options ...RequestOptionFunc) (*AccessRequest, *Response, error)
=======
		ApproveGroupAccessRequest(gid any, user int, opt *ApproveAccessRequestOptions, options ...RequestOptionFunc) (*AccessRequest, *Response, error)
>>>>>>> 34b6941d

		// DenyProjectAccessRequest denies an access request for the given user.
		//
		// GitLab API docs:
		// https://docs.gitlab.com/api/access_requests/#deny-an-access-request
<<<<<<< HEAD
		DenyProjectAccessRequest(pid any, user int64, options ...RequestOptionFunc) (*Response, error)
=======
		DenyProjectAccessRequest(pid any, user int, options ...RequestOptionFunc) (*Response, error)
>>>>>>> 34b6941d

		// DenyGroupAccessRequest denies an access request for the given user.
		//
		// GitLab API docs:
		// https://docs.gitlab.com/api/access_requests/#deny-an-access-request
<<<<<<< HEAD
		DenyGroupAccessRequest(gid any, user int64, options ...RequestOptionFunc) (*Response, error)
=======
		DenyGroupAccessRequest(gid any, user int, options ...RequestOptionFunc) (*Response, error)
>>>>>>> 34b6941d
	}

	// AccessRequestsService handles communication with the project/group
	// access requests related methods of the GitLab API.
	//
	// GitLab API docs: https://docs.gitlab.com/api/access_requests/
	AccessRequestsService struct {
		client *Client
	}
)

var _ AccessRequestsServiceInterface = (*AccessRequestsService)(nil)

// AccessRequest represents a access request for a group or project.
//
// GitLab API docs:
// https://docs.gitlab.com/api/access_requests/
type AccessRequest struct {
	ID          int64            `json:"id"`
	Username    string           `json:"username"`
	Name        string           `json:"name"`
	State       string           `json:"state"`
	CreatedAt   *time.Time       `json:"created_at"`
	RequestedAt *time.Time       `json:"requested_at"`
	AccessLevel AccessLevelValue `json:"access_level"`
}

// ListAccessRequestsOptions represents the available
// ListProjectAccessRequests() or ListGroupAccessRequests() options.
//
// GitLab API docs:
// https://docs.gitlab.com/api/access_requests/#list-access-requests-for-a-group-or-project
type ListAccessRequestsOptions struct {
	ListOptions
}

func (s *AccessRequestsService) ListProjectAccessRequests(pid any, opt *ListAccessRequestsOptions, options ...RequestOptionFunc) ([]*AccessRequest, *Response, error) {
	return do[[]*AccessRequest](s.client,
		withMethod(http.MethodGet),
		withPath("projects/%s/access_requests", ProjectID{pid}),
		withAPIOpts(opt),
		withRequestOpts(options...),
	)
}

func (s *AccessRequestsService) ListGroupAccessRequests(gid any, opt *ListAccessRequestsOptions, options ...RequestOptionFunc) ([]*AccessRequest, *Response, error) {
	return do[[]*AccessRequest](s.client,
		withMethod(http.MethodGet),
		withPath("groups/%s/access_requests", GroupID{gid}),
		withAPIOpts(opt),
		withRequestOpts(options...),
	)
}

func (s *AccessRequestsService) RequestProjectAccess(pid any, options ...RequestOptionFunc) (*AccessRequest, *Response, error) {
	return do[*AccessRequest](s.client,
		withMethod(http.MethodPost),
		withPath("projects/%s/access_requests", ProjectID{pid}),
		withRequestOpts(options...),
	)
}

func (s *AccessRequestsService) RequestGroupAccess(gid any, options ...RequestOptionFunc) (*AccessRequest, *Response, error) {
	return do[*AccessRequest](s.client,
		withMethod(http.MethodPost),
		withPath("groups/%s/access_requests", GroupID{gid}),
		withRequestOpts(options...),
	)
}

// ApproveAccessRequestOptions represents the available
// ApproveProjectAccessRequest() and ApproveGroupAccessRequest() options.
//
// GitLab API docs:
// https://docs.gitlab.com/api/access_requests/#approve-an-access-request
type ApproveAccessRequestOptions struct {
	AccessLevel *AccessLevelValue `url:"access_level,omitempty" json:"access_level,omitempty"`
}

<<<<<<< HEAD
func (s *AccessRequestsService) ApproveProjectAccessRequest(pid any, user int64, opt *ApproveAccessRequestOptions, options ...RequestOptionFunc) (*AccessRequest, *Response, error) {
	project, err := parseID(pid)
	if err != nil {
		return nil, nil, err
	}
	u := fmt.Sprintf("projects/%s/access_requests/%d/approve", PathEscape(project), user)

	req, err := s.client.NewRequest(http.MethodPut, u, opt, options)
	if err != nil {
		return nil, nil, err
	}

	ar := new(AccessRequest)
	resp, err := s.client.Do(req, ar)
	if err != nil {
		return nil, resp, err
	}

	return ar, resp, nil
}

func (s *AccessRequestsService) ApproveGroupAccessRequest(gid any, user int64, opt *ApproveAccessRequestOptions, options ...RequestOptionFunc) (*AccessRequest, *Response, error) {
	group, err := parseID(gid)
	if err != nil {
		return nil, nil, err
	}
	u := fmt.Sprintf("groups/%s/access_requests/%d/approve", PathEscape(group), user)

	req, err := s.client.NewRequest(http.MethodPut, u, opt, options)
	if err != nil {
		return nil, nil, err
	}

	ar := new(AccessRequest)
	resp, err := s.client.Do(req, ar)
	if err != nil {
		return nil, resp, err
	}

	return ar, resp, nil
}

func (s *AccessRequestsService) DenyProjectAccessRequest(pid any, user int64, options ...RequestOptionFunc) (*Response, error) {
	project, err := parseID(pid)
	if err != nil {
		return nil, err
	}
	u := fmt.Sprintf("projects/%s/access_requests/%d", PathEscape(project), user)

	req, err := s.client.NewRequest(http.MethodDelete, u, nil, options)
	if err != nil {
		return nil, err
	}

	return s.client.Do(req, nil)
}

func (s *AccessRequestsService) DenyGroupAccessRequest(gid any, user int64, options ...RequestOptionFunc) (*Response, error) {
	group, err := parseID(gid)
	if err != nil {
		return nil, err
	}
	u := fmt.Sprintf("groups/%s/access_requests/%d", PathEscape(group), user)

	req, err := s.client.NewRequest(http.MethodDelete, u, nil, options)
	if err != nil {
		return nil, err
	}

	return s.client.Do(req, nil)
=======
func (s *AccessRequestsService) ApproveProjectAccessRequest(pid any, user int, opt *ApproveAccessRequestOptions, options ...RequestOptionFunc) (*AccessRequest, *Response, error) {
	return do[*AccessRequest](s.client,
		withMethod(http.MethodPut),
		withPath("projects/%s/access_requests/%d/approve", ProjectID{pid}, user),
		withAPIOpts(opt),
		withRequestOpts(options...),
	)
}

func (s *AccessRequestsService) ApproveGroupAccessRequest(gid any, user int, opt *ApproveAccessRequestOptions, options ...RequestOptionFunc) (*AccessRequest, *Response, error) {
	return do[*AccessRequest](s.client,
		withMethod(http.MethodPut),
		withPath("groups/%s/access_requests/%d/approve", GroupID{gid}, user),
		withAPIOpts(opt),
		withRequestOpts(options...),
	)
}

func (s *AccessRequestsService) DenyProjectAccessRequest(pid any, user int, options ...RequestOptionFunc) (*Response, error) {
	_, resp, err := do[none](s.client,
		withMethod(http.MethodDelete),
		withPath("projects/%s/access_requests/%d", ProjectID{pid}, user),
		withRequestOpts(options...),
	)
	return resp, err
}

func (s *AccessRequestsService) DenyGroupAccessRequest(gid any, user int, options ...RequestOptionFunc) (*Response, error) {
	_, resp, err := do[none](s.client,
		withMethod(http.MethodDelete),
		withPath("groups/%s/access_requests/%d", GroupID{gid}, user),
		withRequestOpts(options...),
	)
	return resp, err
>>>>>>> 34b6941d
}<|MERGE_RESOLUTION|>--- conflicted
+++ resolved
@@ -28,7 +28,18 @@
 		//
 		// GitLab API docs:
 		// https://docs.gitlab.com/api/access_requests/#list-access-requests-for-a-group-or-project
+		// ListProjectAccessRequests gets a list of access requests
+		// viewable by the authenticated user.
+		//
+		// GitLab API docs:
+		// https://docs.gitlab.com/api/access_requests/#list-access-requests-for-a-group-or-project
 		ListProjectAccessRequests(pid any, opt *ListAccessRequestsOptions, options ...RequestOptionFunc) ([]*AccessRequest, *Response, error)
+
+		// ListGroupAccessRequests gets a list of access requests
+		// viewable by the authenticated user.
+		//
+		// GitLab API docs:
+		// https://docs.gitlab.com/api/access_requests/#list-access-requests-for-a-group-or-project
 
 		// ListGroupAccessRequests gets a list of access requests
 		// viewable by the authenticated user.
@@ -42,6 +53,12 @@
 		//
 		// GitLab API docs:
 		// https://docs.gitlab.com/api/access_requests/#request-access-to-a-group-or-project
+
+		// RequestProjectAccess requests access for the authenticated user
+		// to a group or project.
+		//
+		// GitLab API docs:
+		// https://docs.gitlab.com/api/access_requests/#request-access-to-a-group-or-project
 		RequestProjectAccess(pid any, options ...RequestOptionFunc) (*AccessRequest, *Response, error)
 
 		// RequestGroupAccess requests access for the authenticated user
@@ -55,41 +72,25 @@
 		//
 		// GitLab API docs:
 		// https://docs.gitlab.com/api/access_requests/#approve-an-access-request
-<<<<<<< HEAD
 		ApproveProjectAccessRequest(pid any, user int64, opt *ApproveAccessRequestOptions, options ...RequestOptionFunc) (*AccessRequest, *Response, error)
-=======
-		ApproveProjectAccessRequest(pid any, user int, opt *ApproveAccessRequestOptions, options ...RequestOptionFunc) (*AccessRequest, *Response, error)
->>>>>>> 34b6941d
 
 		// ApproveGroupAccessRequest approves an access request for the given user.
 		//
 		// GitLab API docs:
 		// https://docs.gitlab.com/api/access_requests/#approve-an-access-request
-<<<<<<< HEAD
 		ApproveGroupAccessRequest(gid any, user int64, opt *ApproveAccessRequestOptions, options ...RequestOptionFunc) (*AccessRequest, *Response, error)
-=======
-		ApproveGroupAccessRequest(gid any, user int, opt *ApproveAccessRequestOptions, options ...RequestOptionFunc) (*AccessRequest, *Response, error)
->>>>>>> 34b6941d
 
 		// DenyProjectAccessRequest denies an access request for the given user.
 		//
 		// GitLab API docs:
 		// https://docs.gitlab.com/api/access_requests/#deny-an-access-request
-<<<<<<< HEAD
 		DenyProjectAccessRequest(pid any, user int64, options ...RequestOptionFunc) (*Response, error)
-=======
-		DenyProjectAccessRequest(pid any, user int, options ...RequestOptionFunc) (*Response, error)
->>>>>>> 34b6941d
 
 		// DenyGroupAccessRequest denies an access request for the given user.
 		//
 		// GitLab API docs:
 		// https://docs.gitlab.com/api/access_requests/#deny-an-access-request
-<<<<<<< HEAD
 		DenyGroupAccessRequest(gid any, user int64, options ...RequestOptionFunc) (*Response, error)
-=======
-		DenyGroupAccessRequest(gid any, user int, options ...RequestOptionFunc) (*Response, error)
->>>>>>> 34b6941d
 	}
 
 	// AccessRequestsService handles communication with the project/group
@@ -169,79 +170,7 @@
 	AccessLevel *AccessLevelValue `url:"access_level,omitempty" json:"access_level,omitempty"`
 }
 
-<<<<<<< HEAD
 func (s *AccessRequestsService) ApproveProjectAccessRequest(pid any, user int64, opt *ApproveAccessRequestOptions, options ...RequestOptionFunc) (*AccessRequest, *Response, error) {
-	project, err := parseID(pid)
-	if err != nil {
-		return nil, nil, err
-	}
-	u := fmt.Sprintf("projects/%s/access_requests/%d/approve", PathEscape(project), user)
-
-	req, err := s.client.NewRequest(http.MethodPut, u, opt, options)
-	if err != nil {
-		return nil, nil, err
-	}
-
-	ar := new(AccessRequest)
-	resp, err := s.client.Do(req, ar)
-	if err != nil {
-		return nil, resp, err
-	}
-
-	return ar, resp, nil
-}
-
-func (s *AccessRequestsService) ApproveGroupAccessRequest(gid any, user int64, opt *ApproveAccessRequestOptions, options ...RequestOptionFunc) (*AccessRequest, *Response, error) {
-	group, err := parseID(gid)
-	if err != nil {
-		return nil, nil, err
-	}
-	u := fmt.Sprintf("groups/%s/access_requests/%d/approve", PathEscape(group), user)
-
-	req, err := s.client.NewRequest(http.MethodPut, u, opt, options)
-	if err != nil {
-		return nil, nil, err
-	}
-
-	ar := new(AccessRequest)
-	resp, err := s.client.Do(req, ar)
-	if err != nil {
-		return nil, resp, err
-	}
-
-	return ar, resp, nil
-}
-
-func (s *AccessRequestsService) DenyProjectAccessRequest(pid any, user int64, options ...RequestOptionFunc) (*Response, error) {
-	project, err := parseID(pid)
-	if err != nil {
-		return nil, err
-	}
-	u := fmt.Sprintf("projects/%s/access_requests/%d", PathEscape(project), user)
-
-	req, err := s.client.NewRequest(http.MethodDelete, u, nil, options)
-	if err != nil {
-		return nil, err
-	}
-
-	return s.client.Do(req, nil)
-}
-
-func (s *AccessRequestsService) DenyGroupAccessRequest(gid any, user int64, options ...RequestOptionFunc) (*Response, error) {
-	group, err := parseID(gid)
-	if err != nil {
-		return nil, err
-	}
-	u := fmt.Sprintf("groups/%s/access_requests/%d", PathEscape(group), user)
-
-	req, err := s.client.NewRequest(http.MethodDelete, u, nil, options)
-	if err != nil {
-		return nil, err
-	}
-
-	return s.client.Do(req, nil)
-=======
-func (s *AccessRequestsService) ApproveProjectAccessRequest(pid any, user int, opt *ApproveAccessRequestOptions, options ...RequestOptionFunc) (*AccessRequest, *Response, error) {
 	return do[*AccessRequest](s.client,
 		withMethod(http.MethodPut),
 		withPath("projects/%s/access_requests/%d/approve", ProjectID{pid}, user),
@@ -250,7 +179,7 @@
 	)
 }
 
-func (s *AccessRequestsService) ApproveGroupAccessRequest(gid any, user int, opt *ApproveAccessRequestOptions, options ...RequestOptionFunc) (*AccessRequest, *Response, error) {
+func (s *AccessRequestsService) ApproveGroupAccessRequest(gid any, user int64, opt *ApproveAccessRequestOptions, options ...RequestOptionFunc) (*AccessRequest, *Response, error) {
 	return do[*AccessRequest](s.client,
 		withMethod(http.MethodPut),
 		withPath("groups/%s/access_requests/%d/approve", GroupID{gid}, user),
@@ -259,7 +188,7 @@
 	)
 }
 
-func (s *AccessRequestsService) DenyProjectAccessRequest(pid any, user int, options ...RequestOptionFunc) (*Response, error) {
+func (s *AccessRequestsService) DenyProjectAccessRequest(pid any, user int64, options ...RequestOptionFunc) (*Response, error) {
 	_, resp, err := do[none](s.client,
 		withMethod(http.MethodDelete),
 		withPath("projects/%s/access_requests/%d", ProjectID{pid}, user),
@@ -268,12 +197,11 @@
 	return resp, err
 }
 
-func (s *AccessRequestsService) DenyGroupAccessRequest(gid any, user int, options ...RequestOptionFunc) (*Response, error) {
+func (s *AccessRequestsService) DenyGroupAccessRequest(gid any, user int64, options ...RequestOptionFunc) (*Response, error) {
 	_, resp, err := do[none](s.client,
 		withMethod(http.MethodDelete),
 		withPath("groups/%s/access_requests/%d", GroupID{gid}, user),
 		withRequestOpts(options...),
 	)
 	return resp, err
->>>>>>> 34b6941d
 }