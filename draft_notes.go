//
// Copyright 2021, Sander van Harmelen
//
// Licensed under the Apache License, Version 2.0 (the "License");
// you may not use this file except in compliance with the License.
// You may obtain a copy of the License at
//
//     http://www.apache.org/licenses/LICENSE-2.0
//
// Unless required by applicable law or agreed to in writing, software
// distributed under the License is distributed on an "AS IS" BASIS,
// WITHOUT WARRANTIES OR CONDITIONS OF ANY KIND, either express or implied.
// See the License for the specific language governing permissions and
// limitations under the License.
//

package gitlab

import (
	"fmt"
	"net/http"
)

type (
	// DraftNotesServiceInterface defines all the API methods for the DraftNotesService
	DraftNotesServiceInterface interface {
		// ListDraftNotes gets a list of all draft notes for a merge request.
		//
		// GitLab API docs:
		// https://docs.gitlab.com/api/draft_notes/#list-all-merge-request-draft-notes
<<<<<<< HEAD
		ListDraftNotes(pid any, mergeRequest int64, opt *ListDraftNotesOptions, options ...RequestOptionFunc) ([]*DraftNote, *Response, error)
=======
		ListDraftNotes(pid any, mergeRequest int, opt *ListDraftNotesOptions, options ...RequestOptionFunc) ([]*DraftNote, *Response, error)
>>>>>>> 34b6941d

		// GetDraftNote gets a single draft note for a merge request.
		//
		// GitLab API docs:
		// https://docs.gitlab.com/api/draft_notes/#get-a-single-draft-note
<<<<<<< HEAD
		GetDraftNote(pid any, mergeRequest int64, note int64, options ...RequestOptionFunc) (*DraftNote, *Response, error)
=======
		GetDraftNote(pid any, mergeRequest int, note int, options ...RequestOptionFunc) (*DraftNote, *Response, error)
>>>>>>> 34b6941d

		// CreateDraftNote creates a draft note for a merge request.
		//
		// GitLab API docs:
		// https://docs.gitlab.com/api/draft_notes/#create-a-draft-note
<<<<<<< HEAD
		CreateDraftNote(pid any, mergeRequest int64, opt *CreateDraftNoteOptions, options ...RequestOptionFunc) (*DraftNote, *Response, error)
=======
		CreateDraftNote(pid any, mergeRequest int, opt *CreateDraftNoteOptions, options ...RequestOptionFunc) (*DraftNote, *Response, error)
>>>>>>> 34b6941d

		// UpdateDraftNote updates a draft note for a merge request.
		//
		// GitLab API docs:
		// https://docs.gitlab.com/api/draft_notes/#update-a-draft-note
<<<<<<< HEAD
		UpdateDraftNote(pid any, mergeRequest int64, note int64, opt *UpdateDraftNoteOptions, options ...RequestOptionFunc) (*DraftNote, *Response, error)
=======
		UpdateDraftNote(pid any, mergeRequest int, note int, opt *UpdateDraftNoteOptions, options ...RequestOptionFunc) (*DraftNote, *Response, error)
>>>>>>> 34b6941d

		// DeleteDraftNote deletes a single draft note for a merge request.
		//
		// GitLab API docs:
		// https://docs.gitlab.com/api/draft_notes/#delete-a-draft-note
<<<<<<< HEAD
		DeleteDraftNote(pid any, mergeRequest int64, note int64, options ...RequestOptionFunc) (*Response, error)
=======
		DeleteDraftNote(pid any, mergeRequest int, note int, options ...RequestOptionFunc) (*Response, error)
>>>>>>> 34b6941d

		// PublishDraftNote publishes a single draft note for a merge request.
		//
		// GitLab API docs:
		// https://docs.gitlab.com/api/draft_notes/#publish-a-draft-note
<<<<<<< HEAD
		PublishDraftNote(pid any, mergeRequest int64, note int64, options ...RequestOptionFunc) (*Response, error)
=======
		PublishDraftNote(pid any, mergeRequest int, note int, options ...RequestOptionFunc) (*Response, error)
>>>>>>> 34b6941d

		// PublishAllDraftNotes publishes all draft notes for a merge request that belong to the user.
		//
		// GitLab API docs:
		// https://docs.gitlab.com/api/draft_notes/#publish-a-draft-note
<<<<<<< HEAD
		PublishAllDraftNotes(pid any, mergeRequest int64, options ...RequestOptionFunc) (*Response, error)
=======
		PublishAllDraftNotes(pid any, mergeRequest int, options ...RequestOptionFunc) (*Response, error)
>>>>>>> 34b6941d
	}

	// DraftNotesService handles communication with the draft notes related methods
	// of the GitLab API.
	//
	// GitLab API docs:
	// https://docs.gitlab.com/api/draft_notes/#list-all-merge-request-draft-notes
	DraftNotesService struct {
		client *Client
	}
)

var _ DraftNotesServiceInterface = (*DraftNotesService)(nil)

type DraftNote struct {
	ID                int64         `json:"id"`
	AuthorID          int64         `json:"author_id"`
	MergeRequestID    int64         `json:"merge_request_id"`
	ResolveDiscussion bool          `json:"resolve_discussion"`
	DiscussionID      string        `json:"discussion_id"`
	Note              string        `json:"note"`
	CommitID          string        `json:"commit_id"`
	LineCode          string        `json:"line_code"`
	Position          *NotePosition `json:"position"`
}

// ListDraftNotesOptions represents the available ListDraftNotes()
// options.
//
// GitLab API docs:
// https://docs.gitlab.com/api/draft_notes/#list-all-merge-request-draft-notes
type ListDraftNotesOptions struct {
	ListOptions
	OrderBy *string `url:"order_by,omitempty" json:"order_by,omitempty"`
	Sort    *string `url:"sort,omitempty" json:"sort,omitempty"`
}

<<<<<<< HEAD
func (s *DraftNotesService) ListDraftNotes(pid any, mergeRequest int64, opt *ListDraftNotesOptions, options ...RequestOptionFunc) ([]*DraftNote, *Response, error) {
=======
func (s *DraftNotesService) ListDraftNotes(pid any, mergeRequest int, opt *ListDraftNotesOptions, options ...RequestOptionFunc) ([]*DraftNote, *Response, error) {
>>>>>>> 34b6941d
	project, err := parseID(pid)
	if err != nil {
		return nil, nil, err
	}
	u := fmt.Sprintf("projects/%s/merge_requests/%d/draft_notes", PathEscape(project), mergeRequest)

	req, err := s.client.NewRequest(http.MethodGet, u, opt, options)
	if err != nil {
		return nil, nil, err
	}

	var n []*DraftNote
	resp, err := s.client.Do(req, &n)
	if err != nil {
		return nil, resp, err
	}

	return n, resp, nil
}

<<<<<<< HEAD
func (s *DraftNotesService) GetDraftNote(pid any, mergeRequest int64, note int64, options ...RequestOptionFunc) (*DraftNote, *Response, error) {
=======
func (s *DraftNotesService) GetDraftNote(pid any, mergeRequest int, note int, options ...RequestOptionFunc) (*DraftNote, *Response, error) {
>>>>>>> 34b6941d
	project, err := parseID(pid)
	if err != nil {
		return nil, nil, err
	}
	u := fmt.Sprintf("projects/%s/merge_requests/%d/draft_notes/%d", PathEscape(project), mergeRequest, note)

	req, err := s.client.NewRequest(http.MethodGet, u, nil, options)
	if err != nil {
		return nil, nil, err
	}

	n := new(DraftNote)
	resp, err := s.client.Do(req, &n)
	if err != nil {
		return nil, resp, err
	}

	return n, resp, nil
}

// CreateDraftNoteOptions represents the available CreateDraftNote()
// options.
//
// GitLab API docs:
// https://docs.gitlab.com/api/draft_notes/#create-a-draft-note
type CreateDraftNoteOptions struct {
	Note                  *string          `url:"note" json:"note"`
	CommitID              *string          `url:"commit_id,omitempty" json:"commit_id,omitempty"`
	InReplyToDiscussionID *string          `url:"in_reply_to_discussion_id,omitempty" json:"in_reply_to_discussion_id,omitempty"`
	ResolveDiscussion     *bool            `url:"resolve_discussion,omitempty" json:"resolve_discussion,omitempty"`
	Position              *PositionOptions `url:"position,omitempty" json:"position,omitempty"`
}

<<<<<<< HEAD
func (s *DraftNotesService) CreateDraftNote(pid any, mergeRequest int64, opt *CreateDraftNoteOptions, options ...RequestOptionFunc) (*DraftNote, *Response, error) {
=======
func (s *DraftNotesService) CreateDraftNote(pid any, mergeRequest int, opt *CreateDraftNoteOptions, options ...RequestOptionFunc) (*DraftNote, *Response, error) {
>>>>>>> 34b6941d
	project, err := parseID(pid)
	if err != nil {
		return nil, nil, err
	}
	u := fmt.Sprintf("projects/%s/merge_requests/%d/draft_notes", PathEscape(project), mergeRequest)

	req, err := s.client.NewRequest(http.MethodPost, u, opt, options)
	if err != nil {
		return nil, nil, err
	}

	n := new(DraftNote)
	resp, err := s.client.Do(req, &n)
	if err != nil {
		return nil, resp, err
	}

	return n, resp, nil
}

// UpdateDraftNoteOptions represents the available UpdateDraftNote()
// options.
//
// GitLab API docs:
// https://docs.gitlab.com/api/draft_notes/#create-a-draft-note
type UpdateDraftNoteOptions struct {
	Note     *string          `url:"note,omitempty" json:"note,omitempty"`
	Position *PositionOptions `url:"position,omitempty" json:"position,omitempty"`
}

<<<<<<< HEAD
func (s *DraftNotesService) UpdateDraftNote(pid any, mergeRequest int64, note int64, opt *UpdateDraftNoteOptions, options ...RequestOptionFunc) (*DraftNote, *Response, error) {
=======
func (s *DraftNotesService) UpdateDraftNote(pid any, mergeRequest int, note int, opt *UpdateDraftNoteOptions, options ...RequestOptionFunc) (*DraftNote, *Response, error) {
>>>>>>> 34b6941d
	project, err := parseID(pid)
	if err != nil {
		return nil, nil, err
	}
	u := fmt.Sprintf("projects/%s/merge_requests/%d/draft_notes/%d", PathEscape(project), mergeRequest, note)

	req, err := s.client.NewRequest(http.MethodPut, u, opt, options)
	if err != nil {
		return nil, nil, err
	}

	n := new(DraftNote)
	resp, err := s.client.Do(req, &n)
	if err != nil {
		return nil, resp, err
	}

	return n, resp, nil
}

<<<<<<< HEAD
func (s *DraftNotesService) DeleteDraftNote(pid any, mergeRequest int64, note int64, options ...RequestOptionFunc) (*Response, error) {
=======
func (s *DraftNotesService) DeleteDraftNote(pid any, mergeRequest int, note int, options ...RequestOptionFunc) (*Response, error) {
>>>>>>> 34b6941d
	project, err := parseID(pid)
	if err != nil {
		return nil, err
	}
	u := fmt.Sprintf("projects/%s/merge_requests/%d/draft_notes/%d", PathEscape(project), mergeRequest, note)

	req, err := s.client.NewRequest(http.MethodDelete, u, nil, options)
	if err != nil {
		return nil, err
	}

	return s.client.Do(req, nil)
}

<<<<<<< HEAD
func (s *DraftNotesService) PublishDraftNote(pid any, mergeRequest int64, note int64, options ...RequestOptionFunc) (*Response, error) {
=======
func (s *DraftNotesService) PublishDraftNote(pid any, mergeRequest int, note int, options ...RequestOptionFunc) (*Response, error) {
>>>>>>> 34b6941d
	project, err := parseID(pid)
	if err != nil {
		return nil, err
	}
	u := fmt.Sprintf("projects/%s/merge_requests/%d/draft_notes/%d/publish", PathEscape(project), mergeRequest, note)

	req, err := s.client.NewRequest(http.MethodPut, u, nil, options)
	if err != nil {
		return nil, err
	}

	return s.client.Do(req, nil)
}

<<<<<<< HEAD
func (s *DraftNotesService) PublishAllDraftNotes(pid any, mergeRequest int64, options ...RequestOptionFunc) (*Response, error) {
=======
func (s *DraftNotesService) PublishAllDraftNotes(pid any, mergeRequest int, options ...RequestOptionFunc) (*Response, error) {
>>>>>>> 34b6941d
	project, err := parseID(pid)
	if err != nil {
		return nil, err
	}
	u := fmt.Sprintf("projects/%s/merge_requests/%d/draft_notes/bulk_publish", PathEscape(project), mergeRequest)

	req, err := s.client.NewRequest(http.MethodPost, u, nil, options)
	if err != nil {
		return nil, err
	}

	return s.client.Do(req, nil)
}<|MERGE_RESOLUTION|>--- conflicted
+++ resolved
@@ -28,71 +28,43 @@
 		//
 		// GitLab API docs:
 		// https://docs.gitlab.com/api/draft_notes/#list-all-merge-request-draft-notes
-<<<<<<< HEAD
 		ListDraftNotes(pid any, mergeRequest int64, opt *ListDraftNotesOptions, options ...RequestOptionFunc) ([]*DraftNote, *Response, error)
-=======
-		ListDraftNotes(pid any, mergeRequest int, opt *ListDraftNotesOptions, options ...RequestOptionFunc) ([]*DraftNote, *Response, error)
->>>>>>> 34b6941d
 
 		// GetDraftNote gets a single draft note for a merge request.
 		//
 		// GitLab API docs:
 		// https://docs.gitlab.com/api/draft_notes/#get-a-single-draft-note
-<<<<<<< HEAD
 		GetDraftNote(pid any, mergeRequest int64, note int64, options ...RequestOptionFunc) (*DraftNote, *Response, error)
-=======
-		GetDraftNote(pid any, mergeRequest int, note int, options ...RequestOptionFunc) (*DraftNote, *Response, error)
->>>>>>> 34b6941d
 
 		// CreateDraftNote creates a draft note for a merge request.
 		//
 		// GitLab API docs:
 		// https://docs.gitlab.com/api/draft_notes/#create-a-draft-note
-<<<<<<< HEAD
 		CreateDraftNote(pid any, mergeRequest int64, opt *CreateDraftNoteOptions, options ...RequestOptionFunc) (*DraftNote, *Response, error)
-=======
-		CreateDraftNote(pid any, mergeRequest int, opt *CreateDraftNoteOptions, options ...RequestOptionFunc) (*DraftNote, *Response, error)
->>>>>>> 34b6941d
 
 		// UpdateDraftNote updates a draft note for a merge request.
 		//
 		// GitLab API docs:
 		// https://docs.gitlab.com/api/draft_notes/#update-a-draft-note
-<<<<<<< HEAD
 		UpdateDraftNote(pid any, mergeRequest int64, note int64, opt *UpdateDraftNoteOptions, options ...RequestOptionFunc) (*DraftNote, *Response, error)
-=======
-		UpdateDraftNote(pid any, mergeRequest int, note int, opt *UpdateDraftNoteOptions, options ...RequestOptionFunc) (*DraftNote, *Response, error)
->>>>>>> 34b6941d
 
 		// DeleteDraftNote deletes a single draft note for a merge request.
 		//
 		// GitLab API docs:
 		// https://docs.gitlab.com/api/draft_notes/#delete-a-draft-note
-<<<<<<< HEAD
 		DeleteDraftNote(pid any, mergeRequest int64, note int64, options ...RequestOptionFunc) (*Response, error)
-=======
-		DeleteDraftNote(pid any, mergeRequest int, note int, options ...RequestOptionFunc) (*Response, error)
->>>>>>> 34b6941d
 
 		// PublishDraftNote publishes a single draft note for a merge request.
 		//
 		// GitLab API docs:
 		// https://docs.gitlab.com/api/draft_notes/#publish-a-draft-note
-<<<<<<< HEAD
 		PublishDraftNote(pid any, mergeRequest int64, note int64, options ...RequestOptionFunc) (*Response, error)
-=======
-		PublishDraftNote(pid any, mergeRequest int, note int, options ...RequestOptionFunc) (*Response, error)
->>>>>>> 34b6941d
 
 		// PublishAllDraftNotes publishes all draft notes for a merge request that belong to the user.
 		//
 		// GitLab API docs:
 		// https://docs.gitlab.com/api/draft_notes/#publish-a-draft-note
-<<<<<<< HEAD
 		PublishAllDraftNotes(pid any, mergeRequest int64, options ...RequestOptionFunc) (*Response, error)
-=======
-		PublishAllDraftNotes(pid any, mergeRequest int, options ...RequestOptionFunc) (*Response, error)
->>>>>>> 34b6941d
 	}
 
 	// DraftNotesService handles communication with the draft notes related methods
@@ -130,11 +102,7 @@
 	Sort    *string `url:"sort,omitempty" json:"sort,omitempty"`
 }
 
-<<<<<<< HEAD
 func (s *DraftNotesService) ListDraftNotes(pid any, mergeRequest int64, opt *ListDraftNotesOptions, options ...RequestOptionFunc) ([]*DraftNote, *Response, error) {
-=======
-func (s *DraftNotesService) ListDraftNotes(pid any, mergeRequest int, opt *ListDraftNotesOptions, options ...RequestOptionFunc) ([]*DraftNote, *Response, error) {
->>>>>>> 34b6941d
 	project, err := parseID(pid)
 	if err != nil {
 		return nil, nil, err
@@ -155,11 +123,7 @@
 	return n, resp, nil
 }
 
-<<<<<<< HEAD
 func (s *DraftNotesService) GetDraftNote(pid any, mergeRequest int64, note int64, options ...RequestOptionFunc) (*DraftNote, *Response, error) {
-=======
-func (s *DraftNotesService) GetDraftNote(pid any, mergeRequest int, note int, options ...RequestOptionFunc) (*DraftNote, *Response, error) {
->>>>>>> 34b6941d
 	project, err := parseID(pid)
 	if err != nil {
 		return nil, nil, err
@@ -183,6 +147,7 @@
 // CreateDraftNoteOptions represents the available CreateDraftNote()
 // options.
 //
+// GitLab API docs:
 // GitLab API docs:
 // https://docs.gitlab.com/api/draft_notes/#create-a-draft-note
 type CreateDraftNoteOptions struct {
@@ -193,11 +158,7 @@
 	Position              *PositionOptions `url:"position,omitempty" json:"position,omitempty"`
 }
 
-<<<<<<< HEAD
 func (s *DraftNotesService) CreateDraftNote(pid any, mergeRequest int64, opt *CreateDraftNoteOptions, options ...RequestOptionFunc) (*DraftNote, *Response, error) {
-=======
-func (s *DraftNotesService) CreateDraftNote(pid any, mergeRequest int, opt *CreateDraftNoteOptions, options ...RequestOptionFunc) (*DraftNote, *Response, error) {
->>>>>>> 34b6941d
 	project, err := parseID(pid)
 	if err != nil {
 		return nil, nil, err
@@ -221,6 +182,7 @@
 // UpdateDraftNoteOptions represents the available UpdateDraftNote()
 // options.
 //
+// GitLab API docs:
 // GitLab API docs:
 // https://docs.gitlab.com/api/draft_notes/#create-a-draft-note
 type UpdateDraftNoteOptions struct {
@@ -228,11 +190,7 @@
 	Position *PositionOptions `url:"position,omitempty" json:"position,omitempty"`
 }
 
-<<<<<<< HEAD
 func (s *DraftNotesService) UpdateDraftNote(pid any, mergeRequest int64, note int64, opt *UpdateDraftNoteOptions, options ...RequestOptionFunc) (*DraftNote, *Response, error) {
-=======
-func (s *DraftNotesService) UpdateDraftNote(pid any, mergeRequest int, note int, opt *UpdateDraftNoteOptions, options ...RequestOptionFunc) (*DraftNote, *Response, error) {
->>>>>>> 34b6941d
 	project, err := parseID(pid)
 	if err != nil {
 		return nil, nil, err
@@ -253,11 +211,7 @@
 	return n, resp, nil
 }
 
-<<<<<<< HEAD
 func (s *DraftNotesService) DeleteDraftNote(pid any, mergeRequest int64, note int64, options ...RequestOptionFunc) (*Response, error) {
-=======
-func (s *DraftNotesService) DeleteDraftNote(pid any, mergeRequest int, note int, options ...RequestOptionFunc) (*Response, error) {
->>>>>>> 34b6941d
 	project, err := parseID(pid)
 	if err != nil {
 		return nil, err
@@ -272,11 +226,7 @@
 	return s.client.Do(req, nil)
 }
 
-<<<<<<< HEAD
 func (s *DraftNotesService) PublishDraftNote(pid any, mergeRequest int64, note int64, options ...RequestOptionFunc) (*Response, error) {
-=======
-func (s *DraftNotesService) PublishDraftNote(pid any, mergeRequest int, note int, options ...RequestOptionFunc) (*Response, error) {
->>>>>>> 34b6941d
 	project, err := parseID(pid)
 	if err != nil {
 		return nil, err
@@ -291,11 +241,7 @@
 	return s.client.Do(req, nil)
 }
 
-<<<<<<< HEAD
 func (s *DraftNotesService) PublishAllDraftNotes(pid any, mergeRequest int64, options ...RequestOptionFunc) (*Response, error) {
-=======
-func (s *DraftNotesService) PublishAllDraftNotes(pid any, mergeRequest int, options ...RequestOptionFunc) (*Response, error) {
->>>>>>> 34b6941d
 	project, err := parseID(pid)
 	if err != nil {
 		return nil, err
