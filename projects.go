//
// Copyright 2021, Sander van Harmelen
//
// Licensed under the Apache License, Version 2.0 (the "License");
// you may not use this file except in compliance with the License.
// You may obtain a copy of the License at
//
//     http://www.apache.org/licenses/LICENSE-2.0
//
// Unless required by applicable law or agreed to in writing, software
// distributed under the License is distributed on an "AS IS" BASIS,
// WITHOUT WARRANTIES OR CONDITIONS OF ANY KIND, either express or implied.
// See the License for the specific language governing permissions and
// limitations under the License.
//

package gitlab

import (
	"bytes"
	"encoding/json"
	"fmt"
	"io"
	"net/http"
	"time"

	"github.com/hashicorp/go-retryablehttp"
)

type (
	// ProjectsServiceInterface handles communication with the repositories related methods
	// of the GitLab API.
	//
	// GitLab API docs: https://docs.gitlab.com/api/projects/
	ProjectsServiceInterface interface {
		ListProjects(opt *ListProjectsOptions, options ...RequestOptionFunc) ([]*Project, *Response, error)
		ListUserProjects(uid any, opt *ListProjectsOptions, options ...RequestOptionFunc) ([]*Project, *Response, error)
		ListUserContributedProjects(uid any, opt *ListProjectsOptions, options ...RequestOptionFunc) ([]*Project, *Response, error)
		ListUserStarredProjects(uid any, opt *ListProjectsOptions, options ...RequestOptionFunc) ([]*Project, *Response, error)
		ListProjectsUsers(pid any, opt *ListProjectUserOptions, options ...RequestOptionFunc) ([]*ProjectUser, *Response, error)
		ListProjectsGroups(pid any, opt *ListProjectGroupOptions, options ...RequestOptionFunc) ([]*ProjectGroup, *Response, error)
		GetProjectLanguages(pid any, options ...RequestOptionFunc) (*ProjectLanguages, *Response, error)
		GetProject(pid any, opt *GetProjectOptions, options ...RequestOptionFunc) (*Project, *Response, error)
		CreateProject(opt *CreateProjectOptions, options ...RequestOptionFunc) (*Project, *Response, error)
		CreateProjectForUser(user int64, opt *CreateProjectForUserOptions, options ...RequestOptionFunc) (*Project, *Response, error)
		EditProject(pid any, opt *EditProjectOptions, options ...RequestOptionFunc) (*Project, *Response, error)
		ForkProject(pid any, opt *ForkProjectOptions, options ...RequestOptionFunc) (*Project, *Response, error)
		StarProject(pid any, options ...RequestOptionFunc) (*Project, *Response, error)
		ListProjectsInvitedGroups(pid any, opt *ListProjectInvitedGroupOptions, options ...RequestOptionFunc) ([]*ProjectGroup, *Response, error)
		UnstarProject(pid any, options ...RequestOptionFunc) (*Project, *Response, error)
		ArchiveProject(pid any, options ...RequestOptionFunc) (*Project, *Response, error)
		UnarchiveProject(pid any, options ...RequestOptionFunc) (*Project, *Response, error)
		RestoreProject(pid any, options ...RequestOptionFunc) (*Project, *Response, error)
		DeleteProject(pid any, opt *DeleteProjectOptions, options ...RequestOptionFunc) (*Response, error)
		ShareProjectWithGroup(pid any, opt *ShareWithGroupOptions, options ...RequestOptionFunc) (*Response, error)
		DeleteSharedProjectFromGroup(pid any, groupID int64, options ...RequestOptionFunc) (*Response, error)
		ListProjectHooks(pid any, opt *ListProjectHooksOptions, options ...RequestOptionFunc) ([]*ProjectHook, *Response, error)
		GetProjectHook(pid any, hook int64, options ...RequestOptionFunc) (*ProjectHook, *Response, error)
		AddProjectHook(pid any, opt *AddProjectHookOptions, options ...RequestOptionFunc) (*ProjectHook, *Response, error)
		EditProjectHook(pid any, hook int64, opt *EditProjectHookOptions, options ...RequestOptionFunc) (*ProjectHook, *Response, error)
		DeleteProjectHook(pid any, hook int64, options ...RequestOptionFunc) (*Response, error)
		TriggerTestProjectHook(pid any, hook int64, event ProjectHookEvent, options ...RequestOptionFunc) (*Response, error)
		SetProjectCustomHeader(pid any, hook int64, key string, opt *SetHookCustomHeaderOptions, options ...RequestOptionFunc) (*Response, error)
		DeleteProjectCustomHeader(pid any, hook int64, key string, options ...RequestOptionFunc) (*Response, error)
		SetProjectWebhookURLVariable(pid any, hook int64, key string, opt *SetProjectWebhookURLVariableOptions, options ...RequestOptionFunc) (*Response, error)
		DeleteProjectWebhookURLVariable(pid any, hook int64, key string, options ...RequestOptionFunc) (*Response, error)
		CreateProjectForkRelation(pid any, fork int64, options ...RequestOptionFunc) (*ProjectForkRelation, *Response, error)
		DeleteProjectForkRelation(pid any, options ...RequestOptionFunc) (*Response, error)
		UploadAvatar(pid any, avatar io.Reader, filename string, options ...RequestOptionFunc) (*Project, *Response, error)
		DownloadAvatar(pid any, options ...RequestOptionFunc) (*bytes.Reader, *Response, error)
		ListProjectForks(pid any, opt *ListProjectsOptions, options ...RequestOptionFunc) ([]*Project, *Response, error)
		GetProjectPushRules(pid any, options ...RequestOptionFunc) (*ProjectPushRules, *Response, error)
		AddProjectPushRule(pid any, opt *AddProjectPushRuleOptions, options ...RequestOptionFunc) (*ProjectPushRules, *Response, error)
		EditProjectPushRule(pid any, opt *EditProjectPushRuleOptions, options ...RequestOptionFunc) (*ProjectPushRules, *Response, error)
		DeleteProjectPushRule(pid any, options ...RequestOptionFunc) (*Response, error)
		GetApprovalConfiguration(pid any, options ...RequestOptionFunc) (*ProjectApprovals, *Response, error)
		ChangeApprovalConfiguration(pid any, opt *ChangeApprovalConfigurationOptions, options ...RequestOptionFunc) (*ProjectApprovals, *Response, error)
		GetProjectApprovalRules(pid any, opt *GetProjectApprovalRulesListsOptions, options ...RequestOptionFunc) ([]*ProjectApprovalRule, *Response, error)
		GetProjectApprovalRule(pid any, ruleID int64, options ...RequestOptionFunc) (*ProjectApprovalRule, *Response, error)
		CreateProjectApprovalRule(pid any, opt *CreateProjectLevelRuleOptions, options ...RequestOptionFunc) (*ProjectApprovalRule, *Response, error)
		UpdateProjectApprovalRule(pid any, approvalRule int64, opt *UpdateProjectLevelRuleOptions, options ...RequestOptionFunc) (*ProjectApprovalRule, *Response, error)
		DeleteProjectApprovalRule(pid any, approvalRule int64, options ...RequestOptionFunc) (*Response, error)
		GetProjectPullMirrorDetails(pid any, options ...RequestOptionFunc) (*ProjectPullMirrorDetails, *Response, error)
		ConfigureProjectPullMirror(pid any, opt *ConfigureProjectPullMirrorOptions, options ...RequestOptionFunc) (*ProjectPullMirrorDetails, *Response, error)
		StartMirroringProject(pid any, options ...RequestOptionFunc) (*Response, error)
		TransferProject(pid any, opt *TransferProjectOptions, options ...RequestOptionFunc) (*Project, *Response, error)
		StartHousekeepingProject(pid any, options ...RequestOptionFunc) (*Response, error)
<<<<<<< HEAD
		GetRepositoryStorage(pid any, options ...RequestOptionFunc) (*ProjectRepositoryStorage, *Response, error)
=======
		GetRepositoryStorage(pid any, options ...RequestOptionFunc) (*ProjectReposityStorage, *Response, error)
>>>>>>> 34b6941d
		ListProjectStarrers(pid any, opts *ListProjectStarrersOptions, options ...RequestOptionFunc) ([]*ProjectStarrer, *Response, error)
	}

	// ProjectsService handles communication with the repositories related methods
	// of the GitLab API.
	//
	// GitLab API docs: https://docs.gitlab.com/api/projects/
	ProjectsService struct {
		client *Client
	}
)

var _ ProjectsServiceInterface = (*ProjectsService)(nil)

// Project represents a GitLab project.
//
// GitLab API docs: https://docs.gitlab.com/api/projects/
type Project struct {
<<<<<<< HEAD
	ID                                        int64                                       `json:"id"`
	Description                               string                                      `json:"description"`
	DefaultBranch                             string                                      `json:"default_branch"`
	Visibility                                VisibilityValue                             `json:"visibility"`
	SSHURLToRepo                              string                                      `json:"ssh_url_to_repo"`
	HTTPURLToRepo                             string                                      `json:"http_url_to_repo"`
	WebURL                                    string                                      `json:"web_url"`
	ReadmeURL                                 string                                      `json:"readme_url"`
	Topics                                    []string                                    `json:"topics"`
	Owner                                     *User                                       `json:"owner"`
	Name                                      string                                      `json:"name"`
	NameWithNamespace                         string                                      `json:"name_with_namespace"`
	Path                                      string                                      `json:"path"`
	PathWithNamespace                         string                                      `json:"path_with_namespace"`
	OpenIssuesCount                           int64                                       `json:"open_issues_count"`
	ResolveOutdatedDiffDiscussions            bool                                        `json:"resolve_outdated_diff_discussions"`
	ContainerExpirationPolicy                 *ContainerExpirationPolicy                  `json:"container_expiration_policy,omitempty"`
	ContainerRegistryAccessLevel              AccessControlValue                          `json:"container_registry_access_level"`
	ContainerRegistryImagePrefix              string                                      `json:"container_registry_image_prefix,omitempty"`
	CreatedAt                                 *time.Time                                  `json:"created_at,omitempty"`
	UpdatedAt                                 *time.Time                                  `json:"updated_at,omitempty"`
	LastActivityAt                            *time.Time                                  `json:"last_activity_at,omitempty"`
	CreatorID                                 int64                                       `json:"creator_id"`
	Namespace                                 *ProjectNamespace                           `json:"namespace"`
	Permissions                               *Permissions                                `json:"permissions"`
	MarkedForDeletionOn                       *ISOTime                                    `json:"marked_for_deletion_on"`
	EmptyRepo                                 bool                                        `json:"empty_repo"`
	Archived                                  bool                                        `json:"archived"`
	AvatarURL                                 string                                      `json:"avatar_url"`
	LicenseURL                                string                                      `json:"license_url"`
	License                                   *ProjectLicense                             `json:"license"`
	SharedRunnersEnabled                      bool                                        `json:"shared_runners_enabled"`
	GroupRunnersEnabled                       bool                                        `json:"group_runners_enabled"`
	ResourceGroupDefaultProcessMode           ResourceGroupProcessMode                    `json:"resource_group_default_process_mode"`
	RunnerTokenExpirationInterval             int64                                       `json:"runner_token_expiration_interval"`
	ForksCount                                int64                                       `json:"forks_count"`
	StarCount                                 int64                                       `json:"star_count"`
	RunnersToken                              string                                      `json:"runners_token"`
	AllowMergeOnSkippedPipeline               bool                                        `json:"allow_merge_on_skipped_pipeline"`
	AllowPipelineTriggerApproveDeployment     bool                                        `json:"allow_pipeline_trigger_approve_deployment"`
	OnlyAllowMergeIfPipelineSucceeds          bool                                        `json:"only_allow_merge_if_pipeline_succeeds"`
	OnlyAllowMergeIfAllDiscussionsAreResolved bool                                        `json:"only_allow_merge_if_all_discussions_are_resolved"`
	RemoveSourceBranchAfterMerge              bool                                        `json:"remove_source_branch_after_merge"`
	PreventMergeWithoutJiraIssue              bool                                        `json:"prevent_merge_without_jira_issue"`
	PrintingMergeRequestLinkEnabled           bool                                        `json:"printing_merge_request_link_enabled"`
	LFSEnabled                                bool                                        `json:"lfs_enabled"`
	RepositoryStorage                         string                                      `json:"repository_storage"`
	RequestAccessEnabled                      bool                                        `json:"request_access_enabled"`
	MergeMethod                               MergeMethodValue                            `json:"merge_method"`
	CanCreateMergeRequestIn                   bool                                        `json:"can_create_merge_request_in"`
	ForkedFromProject                         *ForkParent                                 `json:"forked_from_project"`
	Mirror                                    bool                                        `json:"mirror"`
	MirrorUserID                              int64                                       `json:"mirror_user_id"`
	MirrorTriggerBuilds                       bool                                        `json:"mirror_trigger_builds"`
	OnlyMirrorProtectedBranches               bool                                        `json:"only_mirror_protected_branches"`
	MirrorOverwritesDivergedBranches          bool                                        `json:"mirror_overwrites_diverged_branches"`
	PackagesEnabled                           bool                                        `json:"packages_enabled"`
	ServiceDeskEnabled                        bool                                        `json:"service_desk_enabled"`
	ServiceDeskAddress                        string                                      `json:"service_desk_address"`
	IssuesAccessLevel                         AccessControlValue                          `json:"issues_access_level"`
	ReleasesAccessLevel                       AccessControlValue                          `json:"releases_access_level,omitempty"`
	RepositoryAccessLevel                     AccessControlValue                          `json:"repository_access_level"`
	MergeRequestsAccessLevel                  AccessControlValue                          `json:"merge_requests_access_level"`
	ForkingAccessLevel                        AccessControlValue                          `json:"forking_access_level"`
	WikiAccessLevel                           AccessControlValue                          `json:"wiki_access_level"`
	BuildsAccessLevel                         AccessControlValue                          `json:"builds_access_level"`
	SnippetsAccessLevel                       AccessControlValue                          `json:"snippets_access_level"`
	PagesAccessLevel                          AccessControlValue                          `json:"pages_access_level"`
	OperationsAccessLevel                     AccessControlValue                          `json:"operations_access_level"`
	AnalyticsAccessLevel                      AccessControlValue                          `json:"analytics_access_level"`
	EnvironmentsAccessLevel                   AccessControlValue                          `json:"environments_access_level"`
	FeatureFlagsAccessLevel                   AccessControlValue                          `json:"feature_flags_access_level"`
	InfrastructureAccessLevel                 AccessControlValue                          `json:"infrastructure_access_level"`
	MonitorAccessLevel                        AccessControlValue                          `json:"monitor_access_level"`
	AutocloseReferencedIssues                 bool                                        `json:"autoclose_referenced_issues"`
	SuggestionCommitMessage                   string                                      `json:"suggestion_commit_message"`
	SquashOption                              SquashOptionValue                           `json:"squash_option"`
	EnforceAuthChecksOnUploads                bool                                        `json:"enforce_auth_checks_on_uploads,omitempty"`
	SharedWithGroups                          []ProjectSharedWithGroup                    `json:"shared_with_groups"`
	Statistics                                *Statistics                                 `json:"statistics"`
	Links                                     *Links                                      `json:"_links,omitempty"`
	ImportURL                                 string                                      `json:"import_url"`
	ImportType                                string                                      `json:"import_type"`
	ImportStatus                              string                                      `json:"import_status"`
	ImportError                               string                                      `json:"import_error"`
	CIDefaultGitDepth                         int64                                       `json:"ci_default_git_depth"`
	CIDeletePipelinesInSeconds                int64                                       `json:"ci_delete_pipelines_in_seconds,omitempty"`
	CIForwardDeploymentEnabled                bool                                        `json:"ci_forward_deployment_enabled"`
	CIForwardDeploymentRollbackAllowed        bool                                        `json:"ci_forward_deployment_rollback_allowed"`
	CIPushRepositoryForJobTokenAllowed        bool                                        `json:"ci_push_repository_for_job_token_allowed"`
	CIIdTokenSubClaimComponents               []string                                    `json:"ci_id_token_sub_claim_components"`
	CISeparatedCaches                         bool                                        `json:"ci_separated_caches"`
	CIJobTokenScopeEnabled                    bool                                        `json:"ci_job_token_scope_enabled"`
	CIOptInJWT                                bool                                        `json:"ci_opt_in_jwt"`
	CIAllowForkPipelinesToRunInParentProject  bool                                        `json:"ci_allow_fork_pipelines_to_run_in_parent_project"`
	CIRestrictPipelineCancellationRole        AccessControlValue                          `json:"ci_restrict_pipeline_cancellation_role"`
	PublicJobs                                bool                                        `json:"public_jobs"`
	BuildTimeout                              int64                                       `json:"build_timeout"`
	AutoCancelPendingPipelines                string                                      `json:"auto_cancel_pending_pipelines"`
	CIConfigPath                              string                                      `json:"ci_config_path"`
	CustomAttributes                          []*CustomAttribute                          `json:"custom_attributes"`
	ComplianceFrameworks                      []string                                    `json:"compliance_frameworks"`
	BuildCoverageRegex                        string                                      `json:"build_coverage_regex"`
	IssuesTemplate                            string                                      `json:"issues_template"`
	MergeRequestsTemplate                     string                                      `json:"merge_requests_template"`
	IssueBranchTemplate                       string                                      `json:"issue_branch_template"`
	KeepLatestArtifact                        bool                                        `json:"keep_latest_artifact"`
	MergePipelinesEnabled                     bool                                        `json:"merge_pipelines_enabled"`
	MergeTrainsEnabled                        bool                                        `json:"merge_trains_enabled"`
	MergeTrainsSkipTrainAllowed               bool                                        `json:"merge_trains_skip_train_allowed"`
	CIPipelineVariablesMinimumOverrideRole    CIPipelineVariablesMinimumOverrideRoleValue `json:"ci_pipeline_variables_minimum_override_role"`
	MergeCommitTemplate                       string                                      `json:"merge_commit_template"`
	SquashCommitTemplate                      string                                      `json:"squash_commit_template"`
	AutoDevopsDeployStrategy                  string                                      `json:"auto_devops_deploy_strategy"`
	AutoDevopsEnabled                         bool                                        `json:"auto_devops_enabled"`
	BuildGitStrategy                          string                                      `json:"build_git_strategy"`
	EmailsEnabled                             bool                                        `json:"emails_enabled"`
	ExternalAuthorizationClassificationLabel  string                                      `json:"external_authorization_classification_label"`
	RequirementsEnabled                       bool                                        `json:"requirements_enabled"`
	RequirementsAccessLevel                   AccessControlValue                          `json:"requirements_access_level"`
	SecurityAndComplianceEnabled              bool                                        `json:"security_and_compliance_enabled"`
	SecurityAndComplianceAccessLevel          AccessControlValue                          `json:"security_and_compliance_access_level"`
	MergeRequestDefaultTargetSelf             bool                                        `json:"mr_default_target_self"`
	ModelExperimentsAccessLevel               AccessControlValue                          `json:"model_experiments_access_level"`
	ModelRegistryAccessLevel                  AccessControlValue                          `json:"model_registry_access_level"`
	PreReceiveSecretDetectionEnabled          bool                                        `json:"pre_receive_secret_detection_enabled"`
	AutoDuoCodeReviewEnabled                  bool                                        `json:"auto_duo_code_review_enabled"`
=======
	ID                                        int                        `json:"id"`
	Description                               string                     `json:"description"`
	DefaultBranch                             string                     `json:"default_branch"`
	Visibility                                VisibilityValue            `json:"visibility"`
	SSHURLToRepo                              string                     `json:"ssh_url_to_repo"`
	HTTPURLToRepo                             string                     `json:"http_url_to_repo"`
	WebURL                                    string                     `json:"web_url"`
	ReadmeURL                                 string                     `json:"readme_url"`
	Topics                                    []string                   `json:"topics"`
	Owner                                     *User                      `json:"owner"`
	Name                                      string                     `json:"name"`
	NameWithNamespace                         string                     `json:"name_with_namespace"`
	Path                                      string                     `json:"path"`
	PathWithNamespace                         string                     `json:"path_with_namespace"`
	OpenIssuesCount                           int                        `json:"open_issues_count"`
	ResolveOutdatedDiffDiscussions            bool                       `json:"resolve_outdated_diff_discussions"`
	ContainerExpirationPolicy                 *ContainerExpirationPolicy `json:"container_expiration_policy,omitempty"`
	ContainerRegistryAccessLevel              AccessControlValue         `json:"container_registry_access_level"`
	ContainerRegistryImagePrefix              string                     `json:"container_registry_image_prefix,omitempty"`
	CreatedAt                                 *time.Time                 `json:"created_at,omitempty"`
	UpdatedAt                                 *time.Time                 `json:"updated_at,omitempty"`
	LastActivityAt                            *time.Time                 `json:"last_activity_at,omitempty"`
	CreatorID                                 int                        `json:"creator_id"`
	Namespace                                 *ProjectNamespace          `json:"namespace"`
	Permissions                               *Permissions               `json:"permissions"`
	MarkedForDeletionOn                       *ISOTime                   `json:"marked_for_deletion_on"`
	EmptyRepo                                 bool                       `json:"empty_repo"`
	Archived                                  bool                       `json:"archived"`
	AvatarURL                                 string                     `json:"avatar_url"`
	LicenseURL                                string                     `json:"license_url"`
	License                                   *ProjectLicense            `json:"license"`
	SharedRunnersEnabled                      bool                       `json:"shared_runners_enabled"`
	GroupRunnersEnabled                       bool                       `json:"group_runners_enabled"`
	ResourceGroupDefaultProcessMode           ResourceGroupProcessMode   `json:"resource_group_default_process_mode"`
	RunnerTokenExpirationInterval             int                        `json:"runner_token_expiration_interval"`
	ForksCount                                int                        `json:"forks_count"`
	StarCount                                 int                        `json:"star_count"`
	RunnersToken                              string                     `json:"runners_token"`
	AllowMergeOnSkippedPipeline               bool                       `json:"allow_merge_on_skipped_pipeline"`
	AllowPipelineTriggerApproveDeployment     bool                       `json:"allow_pipeline_trigger_approve_deployment"`
	OnlyAllowMergeIfPipelineSucceeds          bool                       `json:"only_allow_merge_if_pipeline_succeeds"`
	OnlyAllowMergeIfAllDiscussionsAreResolved bool                       `json:"only_allow_merge_if_all_discussions_are_resolved"`
	RemoveSourceBranchAfterMerge              bool                       `json:"remove_source_branch_after_merge"`
	PreventMergeWithoutJiraIssue              bool                       `json:"prevent_merge_without_jira_issue"`
	PrintingMergeRequestLinkEnabled           bool                       `json:"printing_merge_request_link_enabled"`
	LFSEnabled                                bool                       `json:"lfs_enabled"`
	RepositoryStorage                         string                     `json:"repository_storage"`
	RequestAccessEnabled                      bool                       `json:"request_access_enabled"`
	MergeMethod                               MergeMethodValue           `json:"merge_method"`
	CanCreateMergeRequestIn                   bool                       `json:"can_create_merge_request_in"`
	ForkedFromProject                         *ForkParent                `json:"forked_from_project"`
	Mirror                                    bool                       `json:"mirror"`
	MirrorUserID                              int                        `json:"mirror_user_id"`
	MirrorTriggerBuilds                       bool                       `json:"mirror_trigger_builds"`
	OnlyMirrorProtectedBranches               bool                       `json:"only_mirror_protected_branches"`
	MirrorOverwritesDivergedBranches          bool                       `json:"mirror_overwrites_diverged_branches"`
	PackagesEnabled                           bool                       `json:"packages_enabled"`
	ServiceDeskEnabled                        bool                       `json:"service_desk_enabled"`
	ServiceDeskAddress                        string                     `json:"service_desk_address"`
	IssuesAccessLevel                         AccessControlValue         `json:"issues_access_level"`
	ReleasesAccessLevel                       AccessControlValue         `json:"releases_access_level,omitempty"`
	RepositoryAccessLevel                     AccessControlValue         `json:"repository_access_level"`
	MergeRequestsAccessLevel                  AccessControlValue         `json:"merge_requests_access_level"`
	ForkingAccessLevel                        AccessControlValue         `json:"forking_access_level"`
	WikiAccessLevel                           AccessControlValue         `json:"wiki_access_level"`
	BuildsAccessLevel                         AccessControlValue         `json:"builds_access_level"`
	SnippetsAccessLevel                       AccessControlValue         `json:"snippets_access_level"`
	PagesAccessLevel                          AccessControlValue         `json:"pages_access_level"`
	OperationsAccessLevel                     AccessControlValue         `json:"operations_access_level"`
	AnalyticsAccessLevel                      AccessControlValue         `json:"analytics_access_level"`
	EnvironmentsAccessLevel                   AccessControlValue         `json:"environments_access_level"`
	FeatureFlagsAccessLevel                   AccessControlValue         `json:"feature_flags_access_level"`
	InfrastructureAccessLevel                 AccessControlValue         `json:"infrastructure_access_level"`
	MonitorAccessLevel                        AccessControlValue         `json:"monitor_access_level"`
	AutocloseReferencedIssues                 bool                       `json:"autoclose_referenced_issues"`
	SuggestionCommitMessage                   string                     `json:"suggestion_commit_message"`
	SquashOption                              SquashOptionValue          `json:"squash_option"`
	EnforceAuthChecksOnUploads                bool                       `json:"enforce_auth_checks_on_uploads,omitempty"`
	SharedWithGroups                          []struct {
		GroupID          int    `json:"group_id"`
		GroupName        string `json:"group_name"`
		GroupFullPath    string `json:"group_full_path"`
		GroupAccessLevel int    `json:"group_access_level"`
	} `json:"shared_with_groups"`
	Statistics                               *Statistics                                 `json:"statistics"`
	Links                                    *Links                                      `json:"_links,omitempty"`
	ImportURL                                string                                      `json:"import_url"`
	ImportType                               string                                      `json:"import_type"`
	ImportStatus                             string                                      `json:"import_status"`
	ImportError                              string                                      `json:"import_error"`
	CIDefaultGitDepth                        int                                         `json:"ci_default_git_depth"`
	CIDeletePipelinesInSeconds               int                                         `json:"ci_delete_pipelines_in_seconds,omitempty"`
	CIForwardDeploymentEnabled               bool                                        `json:"ci_forward_deployment_enabled"`
	CIForwardDeploymentRollbackAllowed       bool                                        `json:"ci_forward_deployment_rollback_allowed"`
	CIPushRepositoryForJobTokenAllowed       bool                                        `json:"ci_push_repository_for_job_token_allowed"`
	CIIdTokenSubClaimComponents              []string                                    `json:"ci_id_token_sub_claim_components"`
	CISeperateCache                          bool                                        `json:"ci_separated_caches"`
	CIJobTokenScopeEnabled                   bool                                        `json:"ci_job_token_scope_enabled"`
	CIOptInJWT                               bool                                        `json:"ci_opt_in_jwt"`
	CIAllowForkPipelinesToRunInParentProject bool                                        `json:"ci_allow_fork_pipelines_to_run_in_parent_project"`
	CIRestrictPipelineCancellationRole       AccessControlValue                          `json:"ci_restrict_pipeline_cancellation_role"`
	PublicJobs                               bool                                        `json:"public_jobs"`
	BuildTimeout                             int                                         `json:"build_timeout"`
	AutoCancelPendingPipelines               string                                      `json:"auto_cancel_pending_pipelines"`
	CIConfigPath                             string                                      `json:"ci_config_path"`
	CustomAttributes                         []*CustomAttribute                          `json:"custom_attributes"`
	ComplianceFrameworks                     []string                                    `json:"compliance_frameworks"`
	BuildCoverageRegex                       string                                      `json:"build_coverage_regex"`
	IssuesTemplate                           string                                      `json:"issues_template"`
	MergeRequestsTemplate                    string                                      `json:"merge_requests_template"`
	IssueBranchTemplate                      string                                      `json:"issue_branch_template"`
	KeepLatestArtifact                       bool                                        `json:"keep_latest_artifact"`
	MergePipelinesEnabled                    bool                                        `json:"merge_pipelines_enabled"`
	MergeTrainsEnabled                       bool                                        `json:"merge_trains_enabled"`
	MergeTrainsSkipTrainAllowed              bool                                        `json:"merge_trains_skip_train_allowed"`
	CIPipelineVariablesMinimumOverrideRole   CIPipelineVariablesMinimumOverrideRoleValue `json:"ci_pipeline_variables_minimum_override_role"`
	MergeCommitTemplate                      string                                      `json:"merge_commit_template"`
	SquashCommitTemplate                     string                                      `json:"squash_commit_template"`
	AutoDevopsDeployStrategy                 string                                      `json:"auto_devops_deploy_strategy"`
	AutoDevopsEnabled                        bool                                        `json:"auto_devops_enabled"`
	BuildGitStrategy                         string                                      `json:"build_git_strategy"`
	EmailsEnabled                            bool                                        `json:"emails_enabled"`
	ExternalAuthorizationClassificationLabel string                                      `json:"external_authorization_classification_label"`
	RequirementsEnabled                      bool                                        `json:"requirements_enabled"`
	RequirementsAccessLevel                  AccessControlValue                          `json:"requirements_access_level"`
	SecurityAndComplianceEnabled             bool                                        `json:"security_and_compliance_enabled"`
	SecurityAndComplianceAccessLevel         AccessControlValue                          `json:"security_and_compliance_access_level"`
	MergeRequestDefaultTargetSelf            bool                                        `json:"mr_default_target_self"`
	ModelExperimentsAccessLevel              AccessControlValue                          `json:"model_experiments_access_level"`
	ModelRegistryAccessLevel                 AccessControlValue                          `json:"model_registry_access_level"`
	PreReceiveSecretDetectionEnabled         bool                                        `json:"pre_receive_secret_detection_enabled"`
	AutoDuoCodeReviewEnabled                 bool                                        `json:"auto_duo_code_review_enabled"`
>>>>>>> 34b6941d

	// Deprecated: use Topics instead
	TagList []string `json:"tag_list"`
	// Deprecated: use IssuesAccessLevel instead
	IssuesEnabled bool `json:"issues_enabled"`
	// Deprecated: use MergeRequestsAccessLevel instead
	MergeRequestsEnabled bool `json:"merge_requests_enabled"`
	// Deprecated: use Merge Request Approvals API instead
	ApprovalsBeforeMerge int64 `json:"approvals_before_merge"`
	// Deprecated: use BuildsAccessLevel instead
	JobsEnabled bool `json:"jobs_enabled"`
	// Deprecated: use WikiAccessLevel instead
	WikiEnabled bool `json:"wiki_enabled"`
	// Deprecated: use SnippetsAccessLevel instead
	SnippetsEnabled bool `json:"snippets_enabled"`
	// Deprecated: use ContainerRegistryAccessLevel instead
	ContainerRegistryEnabled bool `json:"container_registry_enabled"`
	// Deprecated: use MarkedForDeletionOn instead
	MarkedForDeletionAt *ISOTime `json:"marked_for_deletion_at"`
	// Deprecated: use CIPipelineVariablesMinimumOverrideRole instead
	RestrictUserDefinedVariables bool `json:"restrict_user_defined_variables"`
	// Deprecated: Use EmailsEnabled instead
	EmailsDisabled bool `json:"emails_disabled"`
	// Deprecated: This parameter has been renamed to PublicJobs in GitLab 9.0.
	PublicBuilds bool `json:"public_builds"`
}

// ProjectSharedWithGroup represents a GitLab project shared group.
//
// GitLab API docs: https://docs.gitlab.com/api/projects/
type ProjectSharedWithGroup struct {
	GroupID          int64  `json:"group_id"`
	GroupName        string `json:"group_name"`
	GroupFullPath    string `json:"group_full_path"`
	GroupAccessLevel int64  `json:"group_access_level"`
}

// BasicProject included in other service responses (such as todos).
type BasicProject struct {
	ID                int64      `json:"id"`
	Description       string     `json:"description"`
	Name              string     `json:"name"`
	NameWithNamespace string     `json:"name_with_namespace"`
	Path              string     `json:"path"`
	PathWithNamespace string     `json:"path_with_namespace"`
	CreatedAt         *time.Time `json:"created_at"`
}

// ContainerExpirationPolicy represents the container expiration policy.
type ContainerExpirationPolicy struct {
	Cadence         string     `json:"cadence"`
	KeepN           int64      `json:"keep_n"`
	OlderThan       string     `json:"older_than"`
	NameRegexDelete string     `json:"name_regex_delete"`
	NameRegexKeep   string     `json:"name_regex_keep"`
	Enabled         bool       `json:"enabled"`
	NextRunAt       *time.Time `json:"next_run_at"`

	// Deprecated: use NameRegexDelete instead
	NameRegex string `json:"name_regex"`
}

// ForkParent represents the parent project when this is a fork.
type ForkParent struct {
	ID                int64  `json:"id"`
	Name              string `json:"name"`
	NameWithNamespace string `json:"name_with_namespace"`
	Path              string `json:"path"`
	PathWithNamespace string `json:"path_with_namespace"`
	HTTPURLToRepo     string `json:"http_url_to_repo"`
	WebURL            string `json:"web_url"`
	RepositoryStorage string `json:"repository_storage"`
}

// GroupAccess represents group access.
type GroupAccess struct {
	AccessLevel       AccessLevelValue       `json:"access_level"`
	NotificationLevel NotificationLevelValue `json:"notification_level"`
}

// Links represents a project web links for self, issues, merge_requests,
// repo_branches, labels, events, members.
type Links struct {
	Self          string `json:"self"`
	Issues        string `json:"issues"`
	MergeRequests string `json:"merge_requests"`
	RepoBranches  string `json:"repo_branches"`
	Labels        string `json:"labels"`
	Events        string `json:"events"`
	Members       string `json:"members"`
	ClusterAgents string `json:"cluster_agents"`
}

// Permissions represents permissions.
type Permissions struct {
	ProjectAccess *ProjectAccess `json:"project_access"`
	GroupAccess   *GroupAccess   `json:"group_access"`
}

// ProjectAccess represents project access.
type ProjectAccess struct {
	AccessLevel       AccessLevelValue       `json:"access_level"`
	NotificationLevel NotificationLevelValue `json:"notification_level"`
}

// ProjectLicense represent the license for a project.
type ProjectLicense struct {
	Key       string `json:"key"`
	Name      string `json:"name"`
	Nickname  string `json:"nickname"`
	HTMLURL   string `json:"html_url"`
	SourceURL string `json:"source_url"`
}

// ProjectNamespace represents a project namespace.
type ProjectNamespace struct {
	ID        int64  `json:"id"`
	Name      string `json:"name"`
	Path      string `json:"path"`
	Kind      string `json:"kind"`
	FullPath  string `json:"full_path"`
	ParentID  int64  `json:"parent_id"`
	AvatarURL string `json:"avatar_url"`
	WebURL    string `json:"web_url"`
}

// Repository represents a repository.
type Repository struct {
	Name              string          `json:"name"`
	Description       string          `json:"description"`
	WebURL            string          `json:"web_url"`
	AvatarURL         string          `json:"avatar_url"`
	GitSSHURL         string          `json:"git_ssh_url"`
	GitHTTPURL        string          `json:"git_http_url"`
	Namespace         string          `json:"namespace"`
	Visibility        VisibilityValue `json:"visibility"`
	PathWithNamespace string          `json:"path_with_namespace"`
	DefaultBranch     string          `json:"default_branch"`
	Homepage          string          `json:"homepage"`
	URL               string          `json:"url"`
	SSHURL            string          `json:"ssh_url"`
	HTTPURL           string          `json:"http_url"`
}

// Statistics represents a statistics record for a group or project.
type Statistics struct {
	CommitCount           int64 `json:"commit_count"`
	StorageSize           int64 `json:"storage_size"`
	RepositorySize        int64 `json:"repository_size"`
	WikiSize              int64 `json:"wiki_size"`
	LFSObjectsSize        int64 `json:"lfs_objects_size"`
	JobArtifactsSize      int64 `json:"job_artifacts_size"`
	PipelineArtifactsSize int64 `json:"pipeline_artifacts_size"`
	PackagesSize          int64 `json:"packages_size"`
	SnippetsSize          int64 `json:"snippets_size"`
	UploadsSize           int64 `json:"uploads_size"`
	ContainerRegistrySize int64 `json:"container_registry_size"`
}

func (s Project) String() string {
	return Stringify(s)
}

// ProjectApprovalRule represents a GitLab project approval rule.
//
// GitLab API docs:
// https://docs.gitlab.com/api/merge_request_approvals/#get-all-approval-rules-for-project
type ProjectApprovalRule struct {
	ID                            int64              `json:"id"`
	Name                          string             `json:"name"`
	RuleType                      string             `json:"rule_type"`
	ReportType                    string             `json:"report_type"`
	EligibleApprovers             []*BasicUser       `json:"eligible_approvers"`
	ApprovalsRequired             int64              `json:"approvals_required"`
	Users                         []*BasicUser       `json:"users"`
	Groups                        []*Group           `json:"groups"`
	ContainsHiddenGroups          bool               `json:"contains_hidden_groups"`
	ProtectedBranches             []*ProtectedBranch `json:"protected_branches"`
	AppliesToAllProtectedBranches bool               `json:"applies_to_all_protected_branches"`
}

func (s ProjectApprovalRule) String() string {
	return Stringify(s)
}

// ListProjectsOptions represents the available ListProjects() options.
//
// GitLab API docs: https://docs.gitlab.com/api/projects/#list-all-projects
type ListProjectsOptions struct {
	ListOptions
	Active                   *bool             `url:"active,omitempty" json:"active,omitempty"`
	Archived                 *bool             `url:"archived,omitempty" json:"archived,omitempty"`
	IDAfter                  *int64            `url:"id_after,omitempty" json:"id_after,omitempty"`
	IDBefore                 *int64            `url:"id_before,omitempty" json:"id_before,omitempty"`
	Imported                 *bool             `url:"imported,omitempty" json:"imported,omitempty"`
	IncludeHidden            *bool             `url:"include_hidden,omitempty" json:"include_hidden,omitempty"`
	IncludePendingDelete     *bool             `url:"include_pending_delete,omitempty" json:"include_pending_delete,omitempty"`
	LastActivityAfter        *time.Time        `url:"last_activity_after,omitempty" json:"last_activity_after,omitempty"`
	LastActivityBefore       *time.Time        `url:"last_activity_before,omitempty" json:"last_activity_before,omitempty"`
	Membership               *bool             `url:"membership,omitempty" json:"membership,omitempty"`
	MinAccessLevel           *AccessLevelValue `url:"min_access_level,omitempty" json:"min_access_level,omitempty"`
	OrderBy                  *string           `url:"order_by,omitempty" json:"order_by,omitempty"`
	Owned                    *bool             `url:"owned,omitempty" json:"owned,omitempty"`
	RepositoryChecksumFailed *bool             `url:"repository_checksum_failed,omitempty" json:"repository_checksum_failed,omitempty"`
	RepositoryStorage        *string           `url:"repository_storage,omitempty" json:"repository_storage,omitempty"`
	Search                   *string           `url:"search,omitempty" json:"search,omitempty"`
	SearchNamespaces         *bool             `url:"search_namespaces,omitempty" json:"search_namespaces,omitempty"`
	Simple                   *bool             `url:"simple,omitempty" json:"simple,omitempty"`
	Sort                     *string           `url:"sort,omitempty" json:"sort,omitempty"`
	Starred                  *bool             `url:"starred,omitempty" json:"starred,omitempty"`
	Statistics               *bool             `url:"statistics,omitempty" json:"statistics,omitempty"`
	Topic                    *string           `url:"topic,omitempty" json:"topic,omitempty"`
	Visibility               *VisibilityValue  `url:"visibility,omitempty" json:"visibility,omitempty"`
	WikiChecksumFailed       *bool             `url:"wiki_checksum_failed,omitempty" json:"wiki_checksum_failed,omitempty"`
	WithCustomAttributes     *bool             `url:"with_custom_attributes,omitempty" json:"with_custom_attributes,omitempty"`
	WithIssuesEnabled        *bool             `url:"with_issues_enabled,omitempty" json:"with_issues_enabled,omitempty"`
	WithMergeRequestsEnabled *bool             `url:"with_merge_requests_enabled,omitempty" json:"with_merge_requests_enabled,omitempty"`
	WithProgrammingLanguage  *string           `url:"with_programming_language,omitempty" json:"with_programming_language,omitempty"`
}

// ListProjects gets a list of projects accessible by the authenticated user.
//
// GitLab API docs: https://docs.gitlab.com/api/projects/#list-all-projects
func (s *ProjectsService) ListProjects(opt *ListProjectsOptions, options ...RequestOptionFunc) ([]*Project, *Response, error) {
	req, err := s.client.NewRequest(http.MethodGet, "projects", opt, options)
	if err != nil {
		return nil, nil, err
	}

	var p []*Project
	resp, err := s.client.Do(req, &p)
	if err != nil {
		return nil, resp, err
	}

	return p, resp, nil
}

// ListUserProjects gets a list of projects for the given user.
//
// GitLab API docs:
// https://docs.gitlab.com/api/projects/#list-a-users-projects
func (s *ProjectsService) ListUserProjects(uid any, opt *ListProjectsOptions, options ...RequestOptionFunc) ([]*Project, *Response, error) {
	user, err := parseID(uid)
	if err != nil {
		return nil, nil, err
	}
	u := fmt.Sprintf("users/%s/projects", user)

	req, err := s.client.NewRequest(http.MethodGet, u, opt, options)
	if err != nil {
		return nil, nil, err
	}

	var p []*Project
	resp, err := s.client.Do(req, &p)
	if err != nil {
		return nil, resp, err
	}

	return p, resp, nil
}

// ListUserContributedProjects gets a list of visible projects a given user has contributed to.
//
// GitLab API docs:
// https://docs.gitlab.com/api/projects/#list-projects-a-user-has-contributed-to
func (s *ProjectsService) ListUserContributedProjects(uid any, opt *ListProjectsOptions, options ...RequestOptionFunc) ([]*Project, *Response, error) {
	user, err := parseID(uid)
	if err != nil {
		return nil, nil, err
	}
	u := fmt.Sprintf("users/%s/contributed_projects", user)

	req, err := s.client.NewRequest(http.MethodGet, u, opt, options)
	if err != nil {
		return nil, nil, err
	}

	var p []*Project
	resp, err := s.client.Do(req, &p)
	if err != nil {
		return nil, resp, err
	}

	return p, resp, nil
}

// ListUserStarredProjects gets a list of projects starred by the given user.
//
// GitLab API docs:
// https://docs.gitlab.com/api/project_starring/#list-projects-starred-by-a-user
func (s *ProjectsService) ListUserStarredProjects(uid any, opt *ListProjectsOptions, options ...RequestOptionFunc) ([]*Project, *Response, error) {
	user, err := parseID(uid)
	if err != nil {
		return nil, nil, err
	}
	u := fmt.Sprintf("users/%s/starred_projects", user)

	req, err := s.client.NewRequest(http.MethodGet, u, opt, options)
	if err != nil {
		return nil, nil, err
	}

	var p []*Project
	resp, err := s.client.Do(req, &p)
	if err != nil {
		return nil, resp, err
	}

	return p, resp, nil
}

// ProjectUser represents a GitLab project user.
type ProjectUser struct {
	ID        int64  `json:"id"`
	Name      string `json:"name"`
	Username  string `json:"username"`
	State     string `json:"state"`
	AvatarURL string `json:"avatar_url"`
	WebURL    string `json:"web_url"`
}

// ListProjectUserOptions represents the available ListProjectsUsers() options.
//
// GitLab API docs: https://docs.gitlab.com/api/projects/#list-users
type ListProjectUserOptions struct {
	ListOptions
	Search *string `url:"search,omitempty" json:"search,omitempty"`
}

// ListProjectsUsers gets a list of users for the given project.
//
// GitLab API docs:
// https://docs.gitlab.com/api/projects/#list-users
func (s *ProjectsService) ListProjectsUsers(pid any, opt *ListProjectUserOptions, options ...RequestOptionFunc) ([]*ProjectUser, *Response, error) {
	project, err := parseID(pid)
	if err != nil {
		return nil, nil, err
	}
	u := fmt.Sprintf("projects/%s/users", PathEscape(project))

	req, err := s.client.NewRequest(http.MethodGet, u, opt, options)
	if err != nil {
		return nil, nil, err
	}

	var p []*ProjectUser
	resp, err := s.client.Do(req, &p)
	if err != nil {
		return nil, resp, err
	}

	return p, resp, nil
}

// ProjectGroup represents a GitLab project group.
// GitLab API docs: https://docs.gitlab.com/api/projects/#list-groups
type ProjectGroup struct {
	ID        int64  `json:"id"`
	Name      string `json:"name"`
	AvatarURL string `json:"avatar_url"`
	WebURL    string `json:"web_url"`
	FullName  string `json:"full_name"`
	FullPath  string `json:"full_path"`
}

// ListProjectGroupOptions represents the available ListProjectsGroups() options.
//
// GitLab API docs: https://docs.gitlab.com/api/projects/#list-groups
type ListProjectGroupOptions struct {
	ListOptions
	Search               *string           `url:"search,omitempty" json:"search,omitempty"`
	SharedMinAccessLevel *AccessLevelValue `url:"shared_min_access_level,omitempty" json:"shared_min_access_level,omitempty"`
	SharedVisibleOnly    *bool             `url:"shared_visible_only,omitempty" json:"shared_visible_only,omitempty"`
	SkipGroups           *[]int64          `url:"skip_groups,omitempty" json:"skip_groups,omitempty"`
	WithShared           *bool             `url:"with_shared,omitempty" json:"with_shared,omitempty"`
}

// ListProjectsGroups gets a list of groups for the given project.
//
// GitLab API docs:
// https://docs.gitlab.com/api/projects/#list-groups
func (s *ProjectsService) ListProjectsGroups(pid any, opt *ListProjectGroupOptions, options ...RequestOptionFunc) ([]*ProjectGroup, *Response, error) {
	project, err := parseID(pid)
	if err != nil {
		return nil, nil, err
	}
	u := fmt.Sprintf("projects/%s/groups", PathEscape(project))

	req, err := s.client.NewRequest(http.MethodGet, u, opt, options)
	if err != nil {
		return nil, nil, err
	}

	var p []*ProjectGroup
	resp, err := s.client.Do(req, &p)
	if err != nil {
		return nil, resp, err
	}

	return p, resp, nil
}

// ProjectLanguages is a map of strings because the response is arbitrary
//
// GitLab API docs:
// https://docs.gitlab.com/api/projects/#list-programming-languages-used
type ProjectLanguages map[string]float32

// GetProjectLanguages gets a list of languages used by the project
//
// GitLab API docs:
// https://docs.gitlab.com/api/projects/#list-programming-languages-used
func (s *ProjectsService) GetProjectLanguages(pid any, options ...RequestOptionFunc) (*ProjectLanguages, *Response, error) {
	project, err := parseID(pid)
	if err != nil {
		return nil, nil, err
	}
	u := fmt.Sprintf("projects/%s/languages", PathEscape(project))

	req, err := s.client.NewRequest(http.MethodGet, u, nil, options)
	if err != nil {
		return nil, nil, err
	}

	p := new(ProjectLanguages)
	resp, err := s.client.Do(req, p)
	if err != nil {
		return nil, resp, err
	}

	return p, resp, nil
}

// GetProjectOptions represents the available GetProject() options.
//
// GitLab API docs: https://docs.gitlab.com/api/projects/#get-a-single-project
type GetProjectOptions struct {
	License              *bool `url:"license,omitempty" json:"license,omitempty"`
	Statistics           *bool `url:"statistics,omitempty" json:"statistics,omitempty"`
	WithCustomAttributes *bool `url:"with_custom_attributes,omitempty" json:"with_custom_attributes,omitempty"`
}

// GetProject gets a specific project, identified by project ID or
// NAMESPACE/PROJECT_NAME, which is owned by the authenticated user.
//
// GitLab API docs:
// https://docs.gitlab.com/api/projects/#get-a-single-project
func (s *ProjectsService) GetProject(pid any, opt *GetProjectOptions, options ...RequestOptionFunc) (*Project, *Response, error) {
	project, err := parseID(pid)
	if err != nil {
		return nil, nil, err
	}
	u := fmt.Sprintf("projects/%s", PathEscape(project))

	req, err := s.client.NewRequest(http.MethodGet, u, opt, options)
	if err != nil {
		return nil, nil, err
	}

	p := new(Project)
	resp, err := s.client.Do(req, p)
	if err != nil {
		return nil, resp, err
	}

	return p, resp, nil
}

// CreateProjectOptions represents the available CreateProject() options.
//
// GitLab API docs: https://docs.gitlab.com/api/projects/#create-a-project
type CreateProjectOptions struct {
	AllowMergeOnSkippedPipeline               *bool                                `url:"allow_merge_on_skipped_pipeline,omitempty" json:"allow_merge_on_skipped_pipeline,omitempty"`
	OnlyAllowMergeIfAllStatusChecksPassed     *bool                                `url:"only_allow_merge_if_all_status_checks_passed,omitempty" json:"only_allow_merge_if_all_status_checks_passed,omitempty"`
	AnalyticsAccessLevel                      *AccessControlValue                  `url:"analytics_access_level,omitempty" json:"analytics_access_level,omitempty"`
	AutoCancelPendingPipelines                *string                              `url:"auto_cancel_pending_pipelines,omitempty" json:"auto_cancel_pending_pipelines,omitempty"`
	AutoDevopsDeployStrategy                  *string                              `url:"auto_devops_deploy_strategy,omitempty" json:"auto_devops_deploy_strategy,omitempty"`
	AutoDevopsEnabled                         *bool                                `url:"auto_devops_enabled,omitempty" json:"auto_devops_enabled,omitempty"`
	AutocloseReferencedIssues                 *bool                                `url:"autoclose_referenced_issues,omitempty" json:"autoclose_referenced_issues,omitempty"`
	Avatar                                    *ProjectAvatar                       `url:"-" json:"-"`
	BuildCoverageRegex                        *string                              `url:"build_coverage_regex,omitempty" json:"build_coverage_regex,omitempty"`
	BuildGitStrategy                          *string                              `url:"build_git_strategy,omitempty" json:"build_git_strategy,omitempty"`
	BuildTimeout                              *int64                               `url:"build_timeout,omitempty" json:"build_timeout,omitempty"`
	BuildsAccessLevel                         *AccessControlValue                  `url:"builds_access_level,omitempty" json:"builds_access_level,omitempty"`
	CIConfigPath                              *string                              `url:"ci_config_path,omitempty" json:"ci_config_path,omitempty"`
	ContainerExpirationPolicyAttributes       *ContainerExpirationPolicyAttributes `url:"container_expiration_policy_attributes,omitempty" json:"container_expiration_policy_attributes,omitempty"`
	ContainerRegistryAccessLevel              *AccessControlValue                  `url:"container_registry_access_level,omitempty" json:"container_registry_access_level,omitempty"`
	DefaultBranch                             *string                              `url:"default_branch,omitempty" json:"default_branch,omitempty"`
	Description                               *string                              `url:"description,omitempty" json:"description,omitempty"`
	EmailsEnabled                             *bool                                `url:"emails_enabled,omitempty" json:"emails_enabled,omitempty"`
	EnforceAuthChecksOnUploads                *bool                                `url:"enforce_auth_checks_on_uploads,omitempty" json:"enforce_auth_checks_on_uploads,omitempty"`
	ExternalAuthorizationClassificationLabel  *string                              `url:"external_authorization_classification_label,omitempty" json:"external_authorization_classification_label,omitempty"`
	ForkingAccessLevel                        *AccessControlValue                  `url:"forking_access_level,omitempty" json:"forking_access_level,omitempty"`
	GroupWithProjectTemplatesID               *int64                               `url:"group_with_project_templates_id,omitempty" json:"group_with_project_templates_id,omitempty"`
	ImportURL                                 *string                              `url:"import_url,omitempty" json:"import_url,omitempty"`
	InitializeWithReadme                      *bool                                `url:"initialize_with_readme,omitempty" json:"initialize_with_readme,omitempty"`
	IssuesAccessLevel                         *AccessControlValue                  `url:"issues_access_level,omitempty" json:"issues_access_level,omitempty"`
	IssueBranchTemplate                       *string                              `url:"issue_branch_template,omitempty" json:"issue_branch_template,omitempty"`
	LFSEnabled                                *bool                                `url:"lfs_enabled,omitempty" json:"lfs_enabled,omitempty"`
	MergeCommitTemplate                       *string                              `url:"merge_commit_template,omitempty" json:"merge_commit_template,omitempty"`
	MergeMethod                               *MergeMethodValue                    `url:"merge_method,omitempty" json:"merge_method,omitempty"`
	MergePipelinesEnabled                     *bool                                `url:"merge_pipelines_enabled,omitempty" json:"merge_pipelines_enabled,omitempty"`
	MergeRequestsAccessLevel                  *AccessControlValue                  `url:"merge_requests_access_level,omitempty" json:"merge_requests_access_level,omitempty"`
	MergeTrainsEnabled                        *bool                                `url:"merge_trains_enabled,omitempty" json:"merge_trains_enabled,omitempty"`
	MergeTrainsSkipTrainAllowed               *bool                                `url:"merge_trains_skip_train_allowed,omitempty" json:"merge_trains_skip_train_allowed,omitempty"`
	Mirror                                    *bool                                `url:"mirror,omitempty" json:"mirror,omitempty"`
	MirrorTriggerBuilds                       *bool                                `url:"mirror_trigger_builds,omitempty" json:"mirror_trigger_builds,omitempty"`
	ModelExperimentsAccessLevel               *AccessControlValue                  `url:"model_experiments_access_level,omitempty" json:"model_experiments_access_level,omitempty"`
	ModelRegistryAccessLevel                  *AccessControlValue                  `url:"model_registry_access_level,omitempty" json:"model_registry_access_level,omitempty"`
	Name                                      *string                              `url:"name,omitempty" json:"name,omitempty"`
	NamespaceID                               *int64                               `url:"namespace_id,omitempty" json:"namespace_id,omitempty"`
	OnlyAllowMergeIfAllDiscussionsAreResolved *bool                                `url:"only_allow_merge_if_all_discussions_are_resolved,omitempty" json:"only_allow_merge_if_all_discussions_are_resolved,omitempty"`
	OnlyAllowMergeIfPipelineSucceeds          *bool                                `url:"only_allow_merge_if_pipeline_succeeds,omitempty" json:"only_allow_merge_if_pipeline_succeeds,omitempty"`
	OperationsAccessLevel                     *AccessControlValue                  `url:"operations_access_level,omitempty" json:"operations_access_level,omitempty"`
	PackagesEnabled                           *bool                                `url:"packages_enabled,omitempty" json:"packages_enabled,omitempty"`
	PagesAccessLevel                          *AccessControlValue                  `url:"pages_access_level,omitempty" json:"pages_access_level,omitempty"`
	Path                                      *string                              `url:"path,omitempty" json:"path,omitempty"`
	ReleasesAccessLevel                       *AccessControlValue                  `url:"releases_access_level,omitempty" json:"releases_access_level,omitempty"`
	EnvironmentsAccessLevel                   *AccessControlValue                  `url:"environments_access_level,omitempty" json:"environments_access_level,omitempty"`
	FeatureFlagsAccessLevel                   *AccessControlValue                  `url:"feature_flags_access_level,omitempty" json:"feature_flags_access_level,omitempty"`
	InfrastructureAccessLevel                 *AccessControlValue                  `url:"infrastructure_access_level,omitempty" json:"infrastructure_access_level,omitempty"`
	MonitorAccessLevel                        *AccessControlValue                  `url:"monitor_access_level,omitempty" json:"monitor_access_level,omitempty"`
	RemoveSourceBranchAfterMerge              *bool                                `url:"remove_source_branch_after_merge,omitempty" json:"remove_source_branch_after_merge,omitempty"`
	PrintingMergeRequestLinkEnabled           *bool                                `url:"printing_merge_request_link_enabled,omitempty" json:"printing_merge_request_link_enabled,omitempty"`
	RepositoryAccessLevel                     *AccessControlValue                  `url:"repository_access_level,omitempty" json:"repository_access_level,omitempty"`
	RepositoryStorage                         *string                              `url:"repository_storage,omitempty" json:"repository_storage,omitempty"`
	RequestAccessEnabled                      *bool                                `url:"request_access_enabled,omitempty" json:"request_access_enabled,omitempty"`
	RequirementsAccessLevel                   *AccessControlValue                  `url:"requirements_access_level,omitempty" json:"requirements_access_level,omitempty"`
	ResolveOutdatedDiffDiscussions            *bool                                `url:"resolve_outdated_diff_discussions,omitempty" json:"resolve_outdated_diff_discussions,omitempty"`
	SecurityAndComplianceAccessLevel          *AccessControlValue                  `url:"security_and_compliance_access_level,omitempty" json:"security_and_compliance_access_level,omitempty"`
	SharedRunnersEnabled                      *bool                                `url:"shared_runners_enabled,omitempty" json:"shared_runners_enabled,omitempty"`
	GroupRunnersEnabled                       *bool                                `url:"group_runners_enabled,omitempty" json:"group_runners_enabled,omitempty"`
	ResourceGroupDefaultProcessMode           *ResourceGroupProcessMode            `url:"resource_group_default_process_mode,omitempty" json:"resource_group_default_process_mode,omitempty"`
	ShowDefaultAwardEmojis                    *bool                                `url:"show_default_award_emojis,omitempty" json:"show_default_award_emojis,omitempty"`
	SnippetsAccessLevel                       *AccessControlValue                  `url:"snippets_access_level,omitempty" json:"snippets_access_level,omitempty"`
	SquashCommitTemplate                      *string                              `url:"squash_commit_template,omitempty" json:"squash_commit_template,omitempty"`
	SquashOption                              *SquashOptionValue                   `url:"squash_option,omitempty" json:"squash_option,omitempty"`
	SuggestionCommitMessage                   *string                              `url:"suggestion_commit_message,omitempty" json:"suggestion_commit_message,omitempty"`
	TemplateName                              *string                              `url:"template_name,omitempty" json:"template_name,omitempty"`
	TemplateProjectID                         *int64                               `url:"template_project_id,omitempty" json:"template_project_id,omitempty"`
	Topics                                    *[]string                            `url:"topics,omitempty" json:"topics,omitempty"`
	UseCustomTemplate                         *bool                                `url:"use_custom_template,omitempty" json:"use_custom_template,omitempty"`
	Visibility                                *VisibilityValue                     `url:"visibility,omitempty" json:"visibility,omitempty"`
	WikiAccessLevel                           *AccessControlValue                  `url:"wiki_access_level,omitempty" json:"wiki_access_level,omitempty"`

	// Deprecated: use Merge Request Approvals API instead
	ApprovalsBeforeMerge *int64 `url:"approvals_before_merge,omitempty" json:"approvals_before_merge,omitempty"`
	// Deprecated: use PublicJobs instead
	PublicBuilds *bool `url:"public_builds,omitempty" json:"public_builds,omitempty"`
	// Deprecated: No longer supported in recent versions.
	CIForwardDeploymentEnabled *bool `url:"ci_forward_deployment_enabled,omitempty" json:"ci_forward_deployment_enabled,omitempty"`
	// Deprecated: Use ContainerRegistryAccessLevel instead.
	ContainerRegistryEnabled *bool `url:"container_registry_enabled,omitempty" json:"container_registry_enabled,omitempty"`
	// Deprecated: Use EmailsEnabled instead
	EmailsDisabled *bool `url:"emails_disabled,omitempty" json:"emails_disabled,omitempty"`
	// Deprecated: Use IssuesAccessLevel instead.
	IssuesEnabled *bool `url:"issues_enabled,omitempty" json:"issues_enabled,omitempty"`
	// Deprecated: No longer supported in recent versions.
	IssuesTemplate *string `url:"issues_template,omitempty" json:"issues_template,omitempty"`
	// Deprecated: Use BuildsAccessLevel instead.
	JobsEnabled *bool `url:"jobs_enabled,omitempty" json:"jobs_enabled,omitempty"`
	// Deprecated: Use MergeRequestsAccessLevel instead.
	MergeRequestsEnabled *bool `url:"merge_requests_enabled,omitempty" json:"merge_requests_enabled,omitempty"`
	// Deprecated: No longer supported in recent versions.
	MergeRequestsTemplate *string `url:"merge_requests_template,omitempty" json:"merge_requests_template,omitempty"`
	// Deprecated: No longer supported in recent versions.
	ServiceDeskEnabled *bool `url:"service_desk_enabled,omitempty" json:"service_desk_enabled,omitempty"`
	// Deprecated: Use SnippetsAccessLevel instead.
	SnippetsEnabled *bool `url:"snippets_enabled,omitempty" json:"snippets_enabled,omitempty"`
	// Deprecated: Use Topics instead. (Deprecated in GitLab 14.0)
	TagList *[]string `url:"tag_list,omitempty" json:"tag_list,omitempty"`
	// Deprecated: Use WikiAccessLevel instead.
	WikiEnabled *bool `url:"wiki_enabled,omitempty" json:"wiki_enabled,omitempty"`
}

// ContainerExpirationPolicyAttributes represents the available container
// expiration policy attributes.
//
// GitLab API docs: https://docs.gitlab.com/api/projects/#create-a-project
type ContainerExpirationPolicyAttributes struct {
	Cadence         *string `url:"cadence,omitempty" json:"cadence,omitempty"`
	KeepN           *int64  `url:"keep_n,omitempty" json:"keep_n,omitempty"`
	OlderThan       *string `url:"older_than,omitempty" json:"older_than,omitempty"`
	NameRegexDelete *string `url:"name_regex_delete,omitempty" json:"name_regex_delete,omitempty"`
	NameRegexKeep   *string `url:"name_regex_keep,omitempty" json:"name_regex_keep,omitempty"`
	Enabled         *bool   `url:"enabled,omitempty" json:"enabled,omitempty"`

	// Deprecated: Is replaced by NameRegexDelete and is internally hardwired to its value.
	NameRegex *string `url:"name_regex,omitempty" json:"name_regex,omitempty"`
}

// ProjectAvatar represents a GitLab project avatar.
//
// GitLab API docs: https://docs.gitlab.com/api/projects/#create-a-project
type ProjectAvatar struct {
	Filename string
	Image    io.Reader
}

// MarshalJSON implements the json.Marshaler interface.
func (a *ProjectAvatar) MarshalJSON() ([]byte, error) {
	if a.Filename == "" && a.Image == nil {
		return []byte(`""`), nil
	}
	type alias ProjectAvatar
	return json.Marshal((*alias)(a))
}

// CreateProject creates a new project owned by the authenticated user.
//
// GitLab API docs: https://docs.gitlab.com/api/projects/#create-a-project
func (s *ProjectsService) CreateProject(opt *CreateProjectOptions, options ...RequestOptionFunc) (*Project, *Response, error) {
	if opt.ContainerExpirationPolicyAttributes != nil {
		// This is needed to satisfy the API. Should be deleted
		// when NameRegex is removed (it's now deprecated).
		opt.ContainerExpirationPolicyAttributes.NameRegex = opt.ContainerExpirationPolicyAttributes.NameRegexDelete
	}

	var err error
	var req *retryablehttp.Request

	if opt.Avatar == nil {
		req, err = s.client.NewRequest(http.MethodPost, "projects", opt, options)
	} else {
		req, err = s.client.UploadRequest(
			http.MethodPost,
			"projects",
			opt.Avatar.Image,
			opt.Avatar.Filename,
			UploadAvatar,
			opt,
			options,
		)
	}
	if err != nil {
		return nil, nil, err
	}

	p := new(Project)
	resp, err := s.client.Do(req, p)
	if err != nil {
		return nil, resp, err
	}

	return p, resp, nil
}

// CreateProjectForUserOptions represents the available CreateProjectForUser()
// options.
//
// GitLab API docs:
// https://docs.gitlab.com/api/projects/#create-a-project-for-a-user
type CreateProjectForUserOptions CreateProjectOptions

// CreateProjectForUser creates a new project owned by the specified user.
// Available only for admins.
//
// GitLab API docs:
// https://docs.gitlab.com/api/projects/#create-a-project-for-a-user
func (s *ProjectsService) CreateProjectForUser(user int64, opt *CreateProjectForUserOptions, options ...RequestOptionFunc) (*Project, *Response, error) {
	if opt.ContainerExpirationPolicyAttributes != nil {
		// This is needed to satisfy the API. Should be deleted
		// when NameRegex is removed (it's now deprecated).
		opt.ContainerExpirationPolicyAttributes.NameRegex = opt.ContainerExpirationPolicyAttributes.NameRegexDelete
	}

	var err error
	var req *retryablehttp.Request
	u := fmt.Sprintf("projects/user/%d", user)

	if opt.Avatar == nil {
		req, err = s.client.NewRequest(http.MethodPost, u, opt, options)
	} else {
		req, err = s.client.UploadRequest(
			http.MethodPost,
			u,
			opt.Avatar.Image,
			opt.Avatar.Filename,
			UploadAvatar,
			opt,
			options,
		)
	}
	if err != nil {
		return nil, nil, err
	}

	p := new(Project)
	resp, err := s.client.Do(req, p)
	if err != nil {
		return nil, resp, err
	}

	return p, resp, nil
}

// EditProjectOptions represents the available EditProject() options.
//
// GitLab API docs: https://docs.gitlab.com/api/projects/#edit-a-project
type EditProjectOptions struct {
	AllowMergeOnSkippedPipeline               *bool                                        `url:"allow_merge_on_skipped_pipeline,omitempty" json:"allow_merge_on_skipped_pipeline,omitempty"`
	AllowPipelineTriggerApproveDeployment     *bool                                        `url:"allow_pipeline_trigger_approve_deployment,omitempty" json:"allow_pipeline_trigger_approve_deployment,omitempty"`
	OnlyAllowMergeIfAllStatusChecksPassed     *bool                                        `url:"only_allow_merge_if_all_status_checks_passed,omitempty" json:"only_allow_merge_if_all_status_checks_passed,omitempty"`
	AnalyticsAccessLevel                      *AccessControlValue                          `url:"analytics_access_level,omitempty" json:"analytics_access_level,omitempty"`
	AutoCancelPendingPipelines                *string                                      `url:"auto_cancel_pending_pipelines,omitempty" json:"auto_cancel_pending_pipelines,omitempty"`
	AutoDevopsDeployStrategy                  *string                                      `url:"auto_devops_deploy_strategy,omitempty" json:"auto_devops_deploy_strategy,omitempty"`
	AutoDevopsEnabled                         *bool                                        `url:"auto_devops_enabled,omitempty" json:"auto_devops_enabled,omitempty"`
	AutoDuoCodeReviewEnabled                  *bool                                        `url:"auto_duo_code_review_enabled,omitempty" json:"auto_duo_code_review_enabled,omitempty"`
	AutocloseReferencedIssues                 *bool                                        `url:"autoclose_referenced_issues,omitempty" json:"autoclose_referenced_issues,omitempty"`
	Avatar                                    *ProjectAvatar                               `url:"-" json:"avatar,omitempty"`
	BuildCoverageRegex                        *string                                      `url:"build_coverage_regex,omitempty" json:"build_coverage_regex,omitempty"`
	BuildGitStrategy                          *string                                      `url:"build_git_strategy,omitempty" json:"build_git_strategy,omitempty"`
	BuildTimeout                              *int64                                       `url:"build_timeout,omitempty" json:"build_timeout,omitempty"`
	BuildsAccessLevel                         *AccessControlValue                          `url:"builds_access_level,omitempty" json:"builds_access_level,omitempty"`
	CIConfigPath                              *string                                      `url:"ci_config_path,omitempty" json:"ci_config_path,omitempty"`
	CIDefaultGitDepth                         *int64                                       `url:"ci_default_git_depth,omitempty" json:"ci_default_git_depth,omitempty"`
	CIDeletePipelinesInSeconds                *int64                                       `url:"ci_delete_pipelines_in_seconds,omitempty" json:"ci_delete_pipelines_in_seconds,omitempty"`
	CIForwardDeploymentEnabled                *bool                                        `url:"ci_forward_deployment_enabled,omitempty" json:"ci_forward_deployment_enabled,omitempty"`
	CIForwardDeploymentRollbackAllowed        *bool                                        `url:"ci_forward_deployment_rollback_allowed,omitempty" json:"ci_forward_deployment_rollback_allowed,omitempty"`
	CIPushRepositoryForJobTokenAllowed        *bool                                        `url:"ci_push_repository_for_job_token_allowed,omitempty" json:"ci_push_repository_for_job_token_allowed,omitempty"`
	CIIdTokenSubClaimComponents               *[]string                                    `url:"ci_id_token_sub_claim_components,omitempty" json:"ci_id_token_sub_claim_components,omitempty"`
	CISeparatedCaches                         *bool                                        `url:"ci_separated_caches,omitempty" json:"ci_separated_caches,omitempty"`
	CIRestrictPipelineCancellationRole        *AccessControlValue                          `url:"ci_restrict_pipeline_cancellation_role,omitempty" json:"ci_restrict_pipeline_cancellation_role,omitempty"`
	CIPipelineVariablesMinimumOverrideRole    *CIPipelineVariablesMinimumOverrideRoleValue `url:"ci_pipeline_variables_minimum_override_role,omitempty" json:"ci_pipeline_variables_minimum_override_role,omitempty"`
	ContainerExpirationPolicyAttributes       *ContainerExpirationPolicyAttributes         `url:"container_expiration_policy_attributes,omitempty" json:"container_expiration_policy_attributes,omitempty"`
	ContainerRegistryAccessLevel              *AccessControlValue                          `url:"container_registry_access_level,omitempty" json:"container_registry_access_level,omitempty"`
	DefaultBranch                             *string                                      `url:"default_branch,omitempty" json:"default_branch,omitempty"`
	Description                               *string                                      `url:"description,omitempty" json:"description,omitempty"`
	EmailsEnabled                             *bool                                        `url:"emails_enabled,omitempty" json:"emails_enabled,omitempty"`
	EnforceAuthChecksOnUploads                *bool                                        `url:"enforce_auth_checks_on_uploads,omitempty" json:"enforce_auth_checks_on_uploads,omitempty"`
	ExternalAuthorizationClassificationLabel  *string                                      `url:"external_authorization_classification_label,omitempty" json:"external_authorization_classification_label,omitempty"`
	ForkingAccessLevel                        *AccessControlValue                          `url:"forking_access_level,omitempty" json:"forking_access_level,omitempty"`
	ImportURL                                 *string                                      `url:"import_url,omitempty" json:"import_url,omitempty"`
	IssuesAccessLevel                         *AccessControlValue                          `url:"issues_access_level,omitempty" json:"issues_access_level,omitempty"`
	IssueBranchTemplate                       *string                                      `url:"issue_branch_template,omitempty" json:"issue_branch_template,omitempty"`
	IssuesTemplate                            *string                                      `url:"issues_template,omitempty" json:"issues_template,omitempty"`
	KeepLatestArtifact                        *bool                                        `url:"keep_latest_artifact,omitempty" json:"keep_latest_artifact,omitempty"`
	LFSEnabled                                *bool                                        `url:"lfs_enabled,omitempty" json:"lfs_enabled,omitempty"`
	MergeCommitTemplate                       *string                                      `url:"merge_commit_template,omitempty" json:"merge_commit_template,omitempty"`
	MergeRequestDefaultTargetSelf             *bool                                        `url:"mr_default_target_self,omitempty" json:"mr_default_target_self,omitempty"`
	MergeMethod                               *MergeMethodValue                            `url:"merge_method,omitempty" json:"merge_method,omitempty"`
	MergePipelinesEnabled                     *bool                                        `url:"merge_pipelines_enabled,omitempty" json:"merge_pipelines_enabled,omitempty"`
	MergeRequestsAccessLevel                  *AccessControlValue                          `url:"merge_requests_access_level,omitempty" json:"merge_requests_access_level,omitempty"`
	MergeRequestsTemplate                     *string                                      `url:"merge_requests_template,omitempty" json:"merge_requests_template,omitempty"`
	MergeTrainsEnabled                        *bool                                        `url:"merge_trains_enabled,omitempty" json:"merge_trains_enabled,omitempty"`
	MergeTrainsSkipTrainAllowed               *bool                                        `url:"merge_trains_skip_train_allowed,omitempty" json:"merge_trains_skip_train_allowed,omitempty"`
	Mirror                                    *bool                                        `url:"mirror,omitempty" json:"mirror,omitempty"`
	MirrorBranchRegex                         *string                                      `url:"mirror_branch_regex,omitempty" json:"mirror_branch_regex,omitempty"`
	MirrorOverwritesDivergedBranches          *bool                                        `url:"mirror_overwrites_diverged_branches,omitempty" json:"mirror_overwrites_diverged_branches,omitempty"`
	MirrorTriggerBuilds                       *bool                                        `url:"mirror_trigger_builds,omitempty" json:"mirror_trigger_builds,omitempty"`
	MirrorUserID                              *int64                                       `url:"mirror_user_id,omitempty" json:"mirror_user_id,omitempty"`
	ModelExperimentsAccessLevel               *AccessControlValue                          `url:"model_experiments_access_level,omitempty" json:"model_experiments_access_level,omitempty"`
	ModelRegistryAccessLevel                  *AccessControlValue                          `url:"model_registry_access_level,omitempty" json:"model_registry_access_level,omitempty"`
	Name                                      *string                                      `url:"name,omitempty" json:"name,omitempty"`
	OnlyAllowMergeIfAllDiscussionsAreResolved *bool                                        `url:"only_allow_merge_if_all_discussions_are_resolved,omitempty" json:"only_allow_merge_if_all_discussions_are_resolved,omitempty"`
	OnlyAllowMergeIfPipelineSucceeds          *bool                                        `url:"only_allow_merge_if_pipeline_succeeds,omitempty" json:"only_allow_merge_if_pipeline_succeeds,omitempty"`
	OnlyMirrorProtectedBranches               *bool                                        `url:"only_mirror_protected_branches,omitempty" json:"only_mirror_protected_branches,omitempty"`
	OperationsAccessLevel                     *AccessControlValue                          `url:"operations_access_level,omitempty" json:"operations_access_level,omitempty"`
	PackagesEnabled                           *bool                                        `url:"packages_enabled,omitempty" json:"packages_enabled,omitempty"`
	PagesAccessLevel                          *AccessControlValue                          `url:"pages_access_level,omitempty" json:"pages_access_level,omitempty"`
	Path                                      *string                                      `url:"path,omitempty" json:"path,omitempty"`
	PublicJobs                                *bool                                        `url:"public_jobs,omitempty" json:"public_jobs,omitempty"`
	ReleasesAccessLevel                       *AccessControlValue                          `url:"releases_access_level,omitempty" json:"releases_access_level,omitempty"`
	EnvironmentsAccessLevel                   *AccessControlValue                          `url:"environments_access_level,omitempty" json:"environments_access_level,omitempty"`
	FeatureFlagsAccessLevel                   *AccessControlValue                          `url:"feature_flags_access_level,omitempty" json:"feature_flags_access_level,omitempty"`
	InfrastructureAccessLevel                 *AccessControlValue                          `url:"infrastructure_access_level,omitempty" json:"infrastructure_access_level,omitempty"`
	MonitorAccessLevel                        *AccessControlValue                          `url:"monitor_access_level,omitempty" json:"monitor_access_level,omitempty"`
	RemoveSourceBranchAfterMerge              *bool                                        `url:"remove_source_branch_after_merge,omitempty" json:"remove_source_branch_after_merge,omitempty"`
	PreventMergeWithoutJiraIssue              *bool                                        `url:"prevent_merge_without_jira_issue,omitempty" json:"prevent_merge_without_jira_issue,omitempty"`
	PrintingMergeRequestLinkEnabled           *bool                                        `url:"printing_merge_request_link_enabled,omitempty" json:"printing_merge_request_link_enabled,omitempty"`
	RepositoryAccessLevel                     *AccessControlValue                          `url:"repository_access_level,omitempty" json:"repository_access_level,omitempty"`
	RepositoryStorage                         *string                                      `url:"repository_storage,omitempty" json:"repository_storage,omitempty"`
	RequestAccessEnabled                      *bool                                        `url:"request_access_enabled,omitempty" json:"request_access_enabled,omitempty"`
	RequirementsAccessLevel                   *AccessControlValue                          `url:"requirements_access_level,omitempty" json:"requirements_access_level,omitempty"`
	ResolveOutdatedDiffDiscussions            *bool                                        `url:"resolve_outdated_diff_discussions,omitempty" json:"resolve_outdated_diff_discussions,omitempty"`
	SecurityAndComplianceAccessLevel          *AccessControlValue                          `url:"security_and_compliance_access_level,omitempty" json:"security_and_compliance_access_level,omitempty"`
	ServiceDeskEnabled                        *bool                                        `url:"service_desk_enabled,omitempty" json:"service_desk_enabled,omitempty"`
	SharedRunnersEnabled                      *bool                                        `url:"shared_runners_enabled,omitempty" json:"shared_runners_enabled,omitempty"`
	GroupRunnersEnabled                       *bool                                        `url:"group_runners_enabled,omitempty" json:"group_runners_enabled,omitempty"`
	ResourceGroupDefaultProcessMode           *ResourceGroupProcessMode                    `url:"resource_group_default_process_mode,omitempty" json:"resource_group_default_process_mode,omitempty"`
	ShowDefaultAwardEmojis                    *bool                                        `url:"show_default_award_emojis,omitempty" json:"show_default_award_emojis,omitempty"`
	SnippetsAccessLevel                       *AccessControlValue                          `url:"snippets_access_level,omitempty" json:"snippets_access_level,omitempty"`
	SquashCommitTemplate                      *string                                      `url:"squash_commit_template,omitempty" json:"squash_commit_template,omitempty"`
	SquashOption                              *SquashOptionValue                           `url:"squash_option,omitempty" json:"squash_option,omitempty"`
	SuggestionCommitMessage                   *string                                      `url:"suggestion_commit_message,omitempty" json:"suggestion_commit_message,omitempty"`
	Topics                                    *[]string                                    `url:"topics,omitempty" json:"topics,omitempty"`
	Visibility                                *VisibilityValue                             `url:"visibility,omitempty" json:"visibility,omitempty"`
	WikiAccessLevel                           *AccessControlValue                          `url:"wiki_access_level,omitempty" json:"wiki_access_level,omitempty"`

	// Deprecated: use Merge Request Approvals API instead
	ApprovalsBeforeMerge *int64 `url:"approvals_before_merge,omitempty" json:"approvals_before_merge,omitempty"`
	// Deprecated: use PublicJobs instead
	PublicBuilds *bool `url:"public_builds,omitempty" json:"public_builds,omitempty"`
	// Deprecated: use CIPipelineVariablesMinimumOverrideRole instead
	RestrictUserDefinedVariables *bool `url:"restrict_user_defined_variables,omitempty" json:"restrict_user_defined_variables,omitempty"`
	// Deprecated: Use ContainerRegistryAccessLevel instead.
	ContainerRegistryEnabled *bool `url:"container_registry_enabled,omitempty" json:"container_registry_enabled,omitempty"`
	// Deprecated: Use EmailsEnabled instead
	EmailsDisabled *bool `url:"emails_disabled,omitempty" json:"emails_disabled,omitempty"`
	// Deprecated: Use IssuesAccessLevel instead.
	IssuesEnabled *bool `url:"issues_enabled,omitempty" json:"issues_enabled,omitempty"`
	// Deprecated: Use BuildsAccessLevel instead.
	JobsEnabled *bool `url:"jobs_enabled,omitempty" json:"jobs_enabled,omitempty"`
	// Deprecated: Use MergeRequestsAccessLevel instead.
	MergeRequestsEnabled *bool `url:"merge_requests_enabled,omitempty" json:"merge_requests_enabled,omitempty"`
	// Deprecated: Use SnippetsAccessLevel instead.
	SnippetsEnabled *bool `url:"snippets_enabled,omitempty" json:"snippets_enabled,omitempty"`
	// Deprecated: Use Topics instead. (Deprecated in GitLab 14.0)
	TagList *[]string `url:"tag_list,omitempty" json:"tag_list,omitempty"`
	// Deprecated: Use WikiAccessLevel instead.
	WikiEnabled *bool `url:"wiki_enabled,omitempty" json:"wiki_enabled,omitempty"`
}

// EditProject updates an existing project.
//
// GitLab API docs: https://docs.gitlab.com/api/projects/#edit-a-project
func (s *ProjectsService) EditProject(pid any, opt *EditProjectOptions, options ...RequestOptionFunc) (*Project, *Response, error) {
	if opt.ContainerExpirationPolicyAttributes != nil {
		// This is needed to satisfy the API. Should be deleted
		// when NameRegex is removed (it's now deprecated).
		opt.ContainerExpirationPolicyAttributes.NameRegex = opt.ContainerExpirationPolicyAttributes.NameRegexDelete
	}

	project, err := parseID(pid)
	if err != nil {
		return nil, nil, err
	}
	u := fmt.Sprintf("projects/%s", PathEscape(project))

	var req *retryablehttp.Request

	if opt.Avatar == nil || (opt.Avatar.Filename == "" && opt.Avatar.Image == nil) {
		req, err = s.client.NewRequest(http.MethodPut, u, opt, options)
	} else {
		req, err = s.client.UploadRequest(
			http.MethodPut,
			u,
			opt.Avatar.Image,
			opt.Avatar.Filename,
			UploadAvatar,
			opt,
			options,
		)
	}
	if err != nil {
		return nil, nil, err
	}

	p := new(Project)
	resp, err := s.client.Do(req, p)
	if err != nil {
		return nil, resp, err
	}

	return p, resp, nil
}

// ForkProjectOptions represents the available ForkProject() options.
//
// GitLab API docs:
// https://docs.gitlab.com/api/project_forks/#fork-a-project
type ForkProjectOptions struct {
	Branches                      *string          `url:"branches,omitempty" json:"branches,omitempty"`
	Description                   *string          `url:"description,omitempty" json:"description,omitempty"`
	MergeRequestDefaultTargetSelf *bool            `url:"mr_default_target_self,omitempty" json:"mr_default_target_self,omitempty"`
	Name                          *string          `url:"name,omitempty" json:"name,omitempty"`
	NamespaceID                   *int64           `url:"namespace_id,omitempty" json:"namespace_id,omitempty"`
	NamespacePath                 *string          `url:"namespace_path,omitempty" json:"namespace_path,omitempty"`
	Path                          *string          `url:"path,omitempty" json:"path,omitempty"`
	Visibility                    *VisibilityValue `url:"visibility,omitempty" json:"visibility,omitempty"`

	// Deprecated: This parameter has been split into NamespaceID and NamespacePath.
	Namespace *string `url:"namespace,omitempty" json:"namespace,omitempty"`
}

// ForkProject forks a project into the user namespace of the authenticated
// user.
//
// GitLab API docs:
// https://docs.gitlab.com/api/project_forks/#fork-a-project
func (s *ProjectsService) ForkProject(pid any, opt *ForkProjectOptions, options ...RequestOptionFunc) (*Project, *Response, error) {
	project, err := parseID(pid)
	if err != nil {
		return nil, nil, err
	}
	u := fmt.Sprintf("projects/%s/fork", PathEscape(project))

	req, err := s.client.NewRequest(http.MethodPost, u, opt, options)
	if err != nil {
		return nil, nil, err
	}

	p := new(Project)
	resp, err := s.client.Do(req, p)
	if err != nil {
		return nil, resp, err
	}

	return p, resp, nil
}

// StarProject stars a given the project.
//
// GitLab API docs:
// https://docs.gitlab.com/api/project_starring/#star-a-project
func (s *ProjectsService) StarProject(pid any, options ...RequestOptionFunc) (*Project, *Response, error) {
	project, err := parseID(pid)
	if err != nil {
		return nil, nil, err
	}
	u := fmt.Sprintf("projects/%s/star", PathEscape(project))

	req, err := s.client.NewRequest(http.MethodPost, u, nil, options)
	if err != nil {
		return nil, nil, err
	}

	p := new(Project)
	resp, err := s.client.Do(req, p)
	if err != nil {
		return nil, resp, err
	}

	return p, resp, nil
}

// ListProjectInvitedGroupOptions represents the available
// ListProjectsInvitedGroups() options.
//
// GitLab API docs:
// https://docs.gitlab.com/api/projects/#list-a-projects-invited-groups
type ListProjectInvitedGroupOptions struct {
	ListOptions
	Search               *string           `url:"search,omitempty" json:"search,omitempty"`
	MinAccessLevel       *AccessLevelValue `url:"min_access_level,omitempty" json:"min_access_level,omitempty"`
	Relation             *[]string         `url:"relation,omitempty" json:"relation,omitempty"`
	WithCustomAttributes *bool             `url:"with_custom_attributes,omitempty" json:"with_custom_attributes,omitempty"`
}

// ListProjectsInvitedGroups lists invited groups of a project
//
// GitLab API docs:
// https://docs.gitlab.com/api/projects/#list-a-projects-invited-groups
func (s *ProjectsService) ListProjectsInvitedGroups(pid any, opt *ListProjectInvitedGroupOptions, options ...RequestOptionFunc) ([]*ProjectGroup, *Response, error) {
	project, err := parseID(pid)
	if err != nil {
		return nil, nil, err
	}
	u := fmt.Sprintf("projects/%s/invited_groups", PathEscape(project))

	req, err := s.client.NewRequest(http.MethodGet, u, opt, options)
	if err != nil {
		return nil, nil, err
	}

	var pg []*ProjectGroup
	resp, err := s.client.Do(req, &pg)
	if err != nil {
		return nil, resp, err
	}

	return pg, resp, nil
}

// UnstarProject unstars a given project.
//
// GitLab API docs:
// https://docs.gitlab.com/api/project_starring/#unstar-a-project
func (s *ProjectsService) UnstarProject(pid any, options ...RequestOptionFunc) (*Project, *Response, error) {
	project, err := parseID(pid)
	if err != nil {
		return nil, nil, err
	}
	u := fmt.Sprintf("projects/%s/unstar", PathEscape(project))

	req, err := s.client.NewRequest(http.MethodPost, u, nil, options)
	if err != nil {
		return nil, nil, err
	}

	p := new(Project)
	resp, err := s.client.Do(req, p)
	if err != nil {
		return nil, resp, err
	}

	return p, resp, nil
}

// ArchiveProject archives the project if the user is either admin or the
// project owner of this project.
//
// GitLab API docs:
// https://docs.gitlab.com/api/projects/#archive-a-project
func (s *ProjectsService) ArchiveProject(pid any, options ...RequestOptionFunc) (*Project, *Response, error) {
	project, err := parseID(pid)
	if err != nil {
		return nil, nil, err
	}
	u := fmt.Sprintf("projects/%s/archive", PathEscape(project))

	req, err := s.client.NewRequest(http.MethodPost, u, nil, options)
	if err != nil {
		return nil, nil, err
	}

	p := new(Project)
	resp, err := s.client.Do(req, p)
	if err != nil {
		return nil, resp, err
	}

	return p, resp, nil
}

// UnarchiveProject unarchives the project if the user is either admin or
// the project owner of this project.
//
// GitLab API docs:
// https://docs.gitlab.com/api/projects/#unarchive-a-project
func (s *ProjectsService) UnarchiveProject(pid any, options ...RequestOptionFunc) (*Project, *Response, error) {
	project, err := parseID(pid)
	if err != nil {
		return nil, nil, err
	}
	u := fmt.Sprintf("projects/%s/unarchive", PathEscape(project))

	req, err := s.client.NewRequest(http.MethodPost, u, nil, options)
	if err != nil {
		return nil, nil, err
	}

	p := new(Project)
	resp, err := s.client.Do(req, p)
	if err != nil {
		return nil, resp, err
	}

	return p, resp, nil
}

// RestoreProject restores a project that is marked for deletion.
//
// GitLab API docs:
// https://docs.gitlab.com/api/projects/#restore-a-project-marked-for-deletion
func (s *ProjectsService) RestoreProject(pid any, options ...RequestOptionFunc) (*Project, *Response, error) {
	project, err := parseID(pid)
	if err != nil {
		return nil, nil, err
	}
	u := fmt.Sprintf("projects/%s/restore", PathEscape(project))

	req, err := s.client.NewRequest(http.MethodPost, u, nil, options)
	if err != nil {
		return nil, nil, err
	}

	p := new(Project)
	resp, err := s.client.Do(req, p)
	if err != nil {
		return nil, resp, err
	}

	return p, resp, nil
}

// DeleteProjectOptions represents the available DeleteProject() options.
//
// GitLab API docs:
// https://docs.gitlab.com/api/projects/#delete-a-project
type DeleteProjectOptions struct {
	FullPath          *string `url:"full_path" json:"full_path"`
	PermanentlyRemove *bool   `url:"permanently_remove" json:"permanently_remove"`
}

// DeleteProject removes a project including all associated resources
// (issues, merge requests etc.)
//
// GitLab API docs:
// https://docs.gitlab.com/api/projects/#delete-a-project
func (s *ProjectsService) DeleteProject(pid any, opt *DeleteProjectOptions, options ...RequestOptionFunc) (*Response, error) {
	project, err := parseID(pid)
	if err != nil {
		return nil, err
	}
	u := fmt.Sprintf("projects/%s", PathEscape(project))

	req, err := s.client.NewRequest(http.MethodDelete, u, opt, options)
	if err != nil {
		return nil, err
	}

	return s.client.Do(req, nil)
}

// ShareWithGroupOptions represents the available SharedWithGroup() options.
//
// GitLab API docs: https://docs.gitlab.com/api/projects/#share-a-project-with-a-group
type ShareWithGroupOptions struct {
	ExpiresAt   *string           `url:"expires_at" json:"expires_at"`
	GroupAccess *AccessLevelValue `url:"group_access" json:"group_access"`
	GroupID     *int64            `url:"group_id" json:"group_id"`
}

// ShareProjectWithGroup allows to share a project with a group.
//
// GitLab API docs: https://docs.gitlab.com/api/projects/#share-a-project-with-a-group
func (s *ProjectsService) ShareProjectWithGroup(pid any, opt *ShareWithGroupOptions, options ...RequestOptionFunc) (*Response, error) {
	project, err := parseID(pid)
	if err != nil {
		return nil, err
	}
	u := fmt.Sprintf("projects/%s/share", PathEscape(project))

	req, err := s.client.NewRequest(http.MethodPost, u, opt, options)
	if err != nil {
		return nil, err
	}

	return s.client.Do(req, nil)
}

// DeleteSharedProjectFromGroup allows to unshare a project from a group.
//
// GitLab API docs:
// https://docs.gitlab.com/api/projects/#delete-a-shared-project-link-in-a-group
func (s *ProjectsService) DeleteSharedProjectFromGroup(pid any, groupID int64, options ...RequestOptionFunc) (*Response, error) {
	project, err := parseID(pid)
	if err != nil {
		return nil, err
	}
	u := fmt.Sprintf("projects/%s/share/%d", PathEscape(project), groupID)

	req, err := s.client.NewRequest(http.MethodDelete, u, nil, options)
	if err != nil {
		return nil, err
	}

	return s.client.Do(req, nil)
}

// HookCustomHeader represents a project or group hook custom header
// Note: "Key" is returned from the Get operation, but "Value" is not
// The List operation doesn't return any headers at all for Projects,
// but does return headers for Groups
type HookCustomHeader struct {
	Key   string `json:"key"`
	Value string `json:"value"`
}

// HookURLVariable represents a project or group hook URL variable
type HookURLVariable struct {
	Key   string `json:"key"`
	Value string `json:"value"`
}

// ProjectHook represents a project hook.
//
// GitLab API docs:
// https://docs.gitlab.com/api/project_webhooks/#list-webhooks-for-a-project
type ProjectHook struct {
	ID                        int64               `json:"id"`
	URL                       string              `json:"url"`
	Name                      string              `json:"name"`
	Description               string              `json:"description"`
	ProjectID                 int64               `json:"project_id"`
	PushEvents                bool                `json:"push_events"`
	PushEventsBranchFilter    string              `json:"push_events_branch_filter"`
	IssuesEvents              bool                `json:"issues_events"`
	ConfidentialIssuesEvents  bool                `json:"confidential_issues_events"`
	MergeRequestsEvents       bool                `json:"merge_requests_events"`
	TagPushEvents             bool                `json:"tag_push_events"`
	NoteEvents                bool                `json:"note_events"`
	ConfidentialNoteEvents    bool                `json:"confidential_note_events"`
	JobEvents                 bool                `json:"job_events"`
	PipelineEvents            bool                `json:"pipeline_events"`
	WikiPageEvents            bool                `json:"wiki_page_events"`
	DeploymentEvents          bool                `json:"deployment_events"`
	ReleasesEvents            bool                `json:"releases_events"`
	MilestoneEvents           bool                `json:"milestone_events"`
	FeatureFlagEvents         bool                `json:"feature_flag_events"`
	EnableSSLVerification     bool                `json:"enable_ssl_verification"`
	RepositoryUpdateEvents    bool                `json:"repository_update_events"`
	AlertStatus               string              `json:"alert_status"`
	DisabledUntil             *time.Time          `json:"disabled_until"`
	URLVariables              []HookURLVariable   `json:"url_variables"`
	CreatedAt                 *time.Time          `json:"created_at"`
	ResourceAccessTokenEvents bool                `json:"resource_access_token_events"`
	CustomWebhookTemplate     string              `json:"custom_webhook_template"`
	CustomHeaders             []*HookCustomHeader `json:"custom_headers"`
}

// ListProjectHooksOptions represents the available ListProjectHooks() options.
//
// GitLab API docs:
// https://docs.gitlab.com/api/project_webhooks/#list-webhooks-for-a-project
type ListProjectHooksOptions struct {
	ListOptions
}

// ListProjectHooks gets a list of project hooks.
//
// GitLab API docs:
// https://docs.gitlab.com/api/project_webhooks/#list-webhooks-for-a-project
func (s *ProjectsService) ListProjectHooks(pid any, opt *ListProjectHooksOptions, options ...RequestOptionFunc) ([]*ProjectHook, *Response, error) {
	project, err := parseID(pid)
	if err != nil {
		return nil, nil, err
	}
	u := fmt.Sprintf("projects/%s/hooks", PathEscape(project))

	req, err := s.client.NewRequest(http.MethodGet, u, opt, options)
	if err != nil {
		return nil, nil, err
	}

	var ph []*ProjectHook
	resp, err := s.client.Do(req, &ph)
	if err != nil {
		return nil, resp, err
	}

	return ph, resp, nil
}

// GetProjectHook gets a specific hook for a project.
//
// GitLab API docs:
// https://docs.gitlab.com/api/project_webhooks/#get-a-project-webhook
func (s *ProjectsService) GetProjectHook(pid any, hook int64, options ...RequestOptionFunc) (*ProjectHook, *Response, error) {
	project, err := parseID(pid)
	if err != nil {
		return nil, nil, err
	}
	u := fmt.Sprintf("projects/%s/hooks/%d", PathEscape(project), hook)

	req, err := s.client.NewRequest(http.MethodGet, u, nil, options)
	if err != nil {
		return nil, nil, err
	}

	ph := new(ProjectHook)
	resp, err := s.client.Do(req, ph)
	if err != nil {
		return nil, resp, err
	}

	return ph, resp, nil
}

// AddProjectHookOptions represents the available AddProjectHook() options.
//
// GitLab API docs:
// https://docs.gitlab.com/api/project_webhooks/#add-a-webhook-to-a-project
type AddProjectHookOptions struct {
	Name                      *string              `url:"name,omitempty" json:"name,omitempty"`
	Description               *string              `url:"description,omitempty" json:"description,omitempty"`
	ConfidentialIssuesEvents  *bool                `url:"confidential_issues_events,omitempty" json:"confidential_issues_events,omitempty"`
	ConfidentialNoteEvents    *bool                `url:"confidential_note_events,omitempty" json:"confidential_note_events,omitempty"`
	DeploymentEvents          *bool                `url:"deployment_events,omitempty" json:"deployment_events,omitempty"`
	EnableSSLVerification     *bool                `url:"enable_ssl_verification,omitempty" json:"enable_ssl_verification,omitempty"`
	IssuesEvents              *bool                `url:"issues_events,omitempty" json:"issues_events,omitempty"`
	JobEvents                 *bool                `url:"job_events,omitempty" json:"job_events,omitempty"`
	MergeRequestsEvents       *bool                `url:"merge_requests_events,omitempty" json:"merge_requests_events,omitempty"`
	NoteEvents                *bool                `url:"note_events,omitempty" json:"note_events,omitempty"`
	PipelineEvents            *bool                `url:"pipeline_events,omitempty" json:"pipeline_events,omitempty"`
	PushEvents                *bool                `url:"push_events,omitempty" json:"push_events,omitempty"`
	PushEventsBranchFilter    *string              `url:"push_events_branch_filter,omitempty" json:"push_events_branch_filter,omitempty"`
	ReleasesEvents            *bool                `url:"releases_events,omitempty" json:"releases_events,omitempty"`
	TagPushEvents             *bool                `url:"tag_push_events,omitempty" json:"tag_push_events,omitempty"`
	Token                     *string              `url:"token,omitempty" json:"token,omitempty"`
	URL                       *string              `url:"url,omitempty" json:"url,omitempty"`
	WikiPageEvents            *bool                `url:"wiki_page_events,omitempty" json:"wiki_page_events,omitempty"`
	ResourceAccessTokenEvents *bool                `url:"resource_access_token_events,omitempty" json:"resource_access_token_events,omitempty"`
	CustomWebhookTemplate     *string              `url:"custom_webhook_template,omitempty" json:"custom_webhook_template,omitempty"`
	CustomHeaders             *[]*HookCustomHeader `url:"custom_headers,omitempty" json:"custom_headers,omitempty"`
}

// AddProjectHook adds a hook to a specified project.
//
// GitLab API docs:
// https://docs.gitlab.com/api/project_webhooks/#add-a-webhook-to-a-project
func (s *ProjectsService) AddProjectHook(pid any, opt *AddProjectHookOptions, options ...RequestOptionFunc) (*ProjectHook, *Response, error) {
	project, err := parseID(pid)
	if err != nil {
		return nil, nil, err
	}
	u := fmt.Sprintf("projects/%s/hooks", PathEscape(project))

	req, err := s.client.NewRequest(http.MethodPost, u, opt, options)
	if err != nil {
		return nil, nil, err
	}

	ph := new(ProjectHook)
	resp, err := s.client.Do(req, ph)
	if err != nil {
		return nil, resp, err
	}

	return ph, resp, nil
}

// EditProjectHookOptions represents the available EditProjectHook() options.
//
// GitLab API docs:
// https://docs.gitlab.com/api/project_webhooks/#edit-a-project-webhook
type EditProjectHookOptions struct {
	Name                      *string              `url:"name,omitempty" json:"name,omitempty"`
	Description               *string              `url:"description,omitempty" json:"description,omitempty"`
	ConfidentialIssuesEvents  *bool                `url:"confidential_issues_events,omitempty" json:"confidential_issues_events,omitempty"`
	ConfidentialNoteEvents    *bool                `url:"confidential_note_events,omitempty" json:"confidential_note_events,omitempty"`
	DeploymentEvents          *bool                `url:"deployment_events,omitempty" json:"deployment_events,omitempty"`
	EnableSSLVerification     *bool                `url:"enable_ssl_verification,omitempty" json:"enable_ssl_verification,omitempty"`
	IssuesEvents              *bool                `url:"issues_events,omitempty" json:"issues_events,omitempty"`
	JobEvents                 *bool                `url:"job_events,omitempty" json:"job_events,omitempty"`
	MergeRequestsEvents       *bool                `url:"merge_requests_events,omitempty" json:"merge_requests_events,omitempty"`
	NoteEvents                *bool                `url:"note_events,omitempty" json:"note_events,omitempty"`
	PipelineEvents            *bool                `url:"pipeline_events,omitempty" json:"pipeline_events,omitempty"`
	PushEvents                *bool                `url:"push_events,omitempty" json:"push_events,omitempty"`
	PushEventsBranchFilter    *string              `url:"push_events_branch_filter,omitempty" json:"push_events_branch_filter,omitempty"`
	ReleasesEvents            *bool                `url:"releases_events,omitempty" json:"releases_events,omitempty"`
	TagPushEvents             *bool                `url:"tag_push_events,omitempty" json:"tag_push_events,omitempty"`
	Token                     *string              `url:"token,omitempty" json:"token,omitempty"`
	URL                       *string              `url:"url,omitempty" json:"url,omitempty"`
	WikiPageEvents            *bool                `url:"wiki_page_events,omitempty" json:"wiki_page_events,omitempty"`
	ResourceAccessTokenEvents *bool                `url:"resource_access_token_events,omitempty" json:"resource_access_token_events,omitempty"`
	CustomWebhookTemplate     *string              `url:"custom_webhook_template,omitempty" json:"custom_webhook_template,omitempty"`
	CustomHeaders             *[]*HookCustomHeader `url:"custom_headers,omitempty" json:"custom_headers,omitempty"`
}

// EditProjectHook edits a hook for a specified project.
//
// GitLab API docs:
// https://docs.gitlab.com/api/project_webhooks/#edit-a-project-webhook
func (s *ProjectsService) EditProjectHook(pid any, hook int64, opt *EditProjectHookOptions, options ...RequestOptionFunc) (*ProjectHook, *Response, error) {
	project, err := parseID(pid)
	if err != nil {
		return nil, nil, err
	}
	u := fmt.Sprintf("projects/%s/hooks/%d", PathEscape(project), hook)

	req, err := s.client.NewRequest(http.MethodPut, u, opt, options)
	if err != nil {
		return nil, nil, err
	}

	ph := new(ProjectHook)
	resp, err := s.client.Do(req, ph)
	if err != nil {
		return nil, resp, err
	}

	return ph, resp, nil
}

// DeleteProjectHook removes a hook from a project. This is an idempotent
// method and can be called multiple times. Either the hook is available or not.
//
// GitLab API docs:
// https://docs.gitlab.com/api/project_webhooks/#delete-project-webhook
func (s *ProjectsService) DeleteProjectHook(pid any, hook int64, options ...RequestOptionFunc) (*Response, error) {
	project, err := parseID(pid)
	if err != nil {
		return nil, err
	}
	u := fmt.Sprintf("projects/%s/hooks/%d", PathEscape(project), hook)

	req, err := s.client.NewRequest(http.MethodDelete, u, nil, options)
	if err != nil {
		return nil, err
	}

	return s.client.Do(req, nil)
}

// TriggerTestProjectHook Trigger a test hook for a specified project.
//
// In GitLab 17.0 and later, this endpoint has a special rate limit.
// In GitLab 17.0 the rate was three requests per minute for each project hook.
// In GitLab 17.1 this was changed to five requests per minute for each project
// and authenticated user.
//
// To disable this limit on self-managed GitLab and GitLab Dedicated,
// an administrator can disable the feature flag named web_hook_test_api_endpoint_rate_limit.
//
// GitLab API docs:
// https://docs.gitlab.com/api/project_webhooks/#trigger-a-test-project-webhook
func (s *ProjectsService) TriggerTestProjectHook(pid any, hook int64, event ProjectHookEvent, options ...RequestOptionFunc) (*Response, error) {
	project, err := parseID(pid)
	if err != nil {
		return nil, err
	}
	u := fmt.Sprintf("projects/%s/hooks/%d/test/%s", PathEscape(project), hook, string(event))

	req, err := s.client.NewRequest(http.MethodPost, u, nil, options)
	if err != nil {
		return nil, err
	}

	return s.client.Do(req, nil)
}

// SetHookCustomHeaderOptions represents the available SetProjectCustomHeader()
// options.
//
// GitLab API docs:
// https://docs.gitlab.com/api/project_webhooks/#set-a-custom-header
type SetHookCustomHeaderOptions struct {
	Value *string `json:"value,omitempty"`
}

// SetProjectCustomHeader creates or updates a project custom webhook header.
//
// GitLab API docs:
// https://docs.gitlab.com/api/project_webhooks/#set-a-custom-header
func (s *ProjectsService) SetProjectCustomHeader(pid any, hook int64, key string, opt *SetHookCustomHeaderOptions, options ...RequestOptionFunc) (*Response, error) {
	project, err := parseID(pid)
	if err != nil {
		return nil, err
	}
	u := fmt.Sprintf("projects/%s/hooks/%d/custom_headers/%s", PathEscape(project), hook, key)

	req, err := s.client.NewRequest(http.MethodPut, u, opt, options)
	if err != nil {
		return nil, err
	}

	return s.client.Do(req, nil)
}

// DeleteProjectCustomHeader deletes a project custom webhook header.
//
// GitLab API docs:
// https://docs.gitlab.com/api/project_webhooks/#delete-a-custom-header
func (s *ProjectsService) DeleteProjectCustomHeader(pid any, hook int64, key string, options ...RequestOptionFunc) (*Response, error) {
	project, err := parseID(pid)
	if err != nil {
		return nil, err
	}
	u := fmt.Sprintf("projects/%s/hooks/%d/custom_headers/%s", PathEscape(project), hook, key)

	req, err := s.client.NewRequest(http.MethodDelete, u, nil, options)
	if err != nil {
		return nil, err
	}

	return s.client.Do(req, nil)
}

// SetProjectWebhookURLVariableOptions represents the available
// SetProjectWebhookURLVariable() options.
//
// GitLab API docs:
// https://docs.gitlab.com/api/project_webhooks/#set-a-url-variable
type SetProjectWebhookURLVariableOptions struct {
	Value *string `json:"value,omitempty"`
}

// SetProjectWebhookURLVariable creates or updates a project webhook URL variable.
//
// GitLab API docs:
// https://docs.gitlab.com/api/project_webhooks/#set-a-url-variable
func (s *ProjectsService) SetProjectWebhookURLVariable(pid any, hook int64, key string, opt *SetProjectWebhookURLVariableOptions, options ...RequestOptionFunc) (*Response, error) {
	project, err := parseID(pid)
	if err != nil {
		return nil, err
	}
	u := fmt.Sprintf("projects/%s/hooks/%d/url_variables/%s", PathEscape(project), hook, PathEscape(key))

	req, err := s.client.NewRequest(http.MethodPut, u, opt, options)
	if err != nil {
		return nil, err
	}

	return s.client.Do(req, nil)
}

// DeleteProjectWebhookURLVariable deletes a project webhook URL variable.
//
// GitLab API docs:
// https://docs.gitlab.com/api/project_webhooks/#delete-a-url-variable
func (s *ProjectsService) DeleteProjectWebhookURLVariable(pid any, hook int64, key string, options ...RequestOptionFunc) (*Response, error) {
	project, err := parseID(pid)
	if err != nil {
		return nil, err
	}
	u := fmt.Sprintf("projects/%s/hooks/%d/url_variables/%s", PathEscape(project), hook, PathEscape(key))

	req, err := s.client.NewRequest(http.MethodDelete, u, nil, options)
	if err != nil {
		return nil, err
	}

	return s.client.Do(req, nil)
}

// ProjectForkRelation represents a project fork relationship.
//
// GitLab API docs:
// https://docs.gitlab.com/api/project_forks/#create-a-fork-relationship-between-projects
type ProjectForkRelation struct {
	ID                  int64      `json:"id"`
	ForkedToProjectID   int64      `json:"forked_to_project_id"`
	ForkedFromProjectID int64      `json:"forked_from_project_id"`
	CreatedAt           *time.Time `json:"created_at"`
	UpdatedAt           *time.Time `json:"updated_at"`
}

// CreateProjectForkRelation creates a forked from/to relation between
// existing projects.
//
// GitLab API docs:
// https://docs.gitlab.com/api/project_forks/#create-a-fork-relationship-between-projects
func (s *ProjectsService) CreateProjectForkRelation(pid any, fork int64, options ...RequestOptionFunc) (*ProjectForkRelation, *Response, error) {
	project, err := parseID(pid)
	if err != nil {
		return nil, nil, err
	}
	u := fmt.Sprintf("projects/%s/fork/%d", PathEscape(project), fork)

	req, err := s.client.NewRequest(http.MethodPost, u, nil, options)
	if err != nil {
		return nil, nil, err
	}

	pfr := new(ProjectForkRelation)
	resp, err := s.client.Do(req, pfr)
	if err != nil {
		return nil, resp, err
	}

	return pfr, resp, nil
}

// DeleteProjectForkRelation deletes an existing forked from relationship.
//
// GitLab API docs:
// https://docs.gitlab.com/api/project_forks/#delete-a-fork-relationship-between-projects
func (s *ProjectsService) DeleteProjectForkRelation(pid any, options ...RequestOptionFunc) (*Response, error) {
	project, err := parseID(pid)
	if err != nil {
		return nil, err
	}
	u := fmt.Sprintf("projects/%s/fork", PathEscape(project))

	req, err := s.client.NewRequest(http.MethodDelete, u, nil, options)
	if err != nil {
		return nil, err
	}

	return s.client.Do(req, nil)
}

// UploadAvatar uploads an avatar.
//
// GitLab API docs:
// https://docs.gitlab.com/api/projects/#upload-a-project-avatar
func (s *ProjectsService) UploadAvatar(pid any, avatar io.Reader, filename string, options ...RequestOptionFunc) (*Project, *Response, error) {
	project, err := parseID(pid)
	if err != nil {
		return nil, nil, err
	}
	u := fmt.Sprintf("projects/%s", PathEscape(project))

	req, err := s.client.UploadRequest(
		http.MethodPut,
		u,
		avatar,
		filename,
		UploadAvatar,
		nil,
		options,
	)
	if err != nil {
		return nil, nil, err
	}

	p := new(Project)
	resp, err := s.client.Do(req, p)
	if err != nil {
		return nil, resp, err
	}

	return p, resp, nil
}

// DownloadAvatar downloads an avatar.
//
// GitLab API docs:
// https://docs.gitlab.com/api/projects/#download-a-project-avatar
func (s *ProjectsService) DownloadAvatar(pid any, options ...RequestOptionFunc) (*bytes.Reader, *Response, error) {
	project, err := parseID(pid)
	if err != nil {
		return nil, nil, err
	}
	u := fmt.Sprintf("projects/%s/avatar", PathEscape(project))

	req, err := s.client.NewRequest(http.MethodGet, u, nil, options)
	if err != nil {
		return nil, nil, err
	}

	avatar := new(bytes.Buffer)
	resp, err := s.client.Do(req, avatar)
	if err != nil {
		return nil, resp, err
	}

	return bytes.NewReader(avatar.Bytes()), resp, err
}

// ListProjectForks gets a list of project forks.
//
// GitLab API docs:
// https://docs.gitlab.com/api/project_forks/#list-forks-of-a-project
func (s *ProjectsService) ListProjectForks(pid any, opt *ListProjectsOptions, options ...RequestOptionFunc) ([]*Project, *Response, error) {
	project, err := parseID(pid)
	if err != nil {
		return nil, nil, err
	}
	u := fmt.Sprintf("projects/%s/forks", PathEscape(project))

	req, err := s.client.NewRequest(http.MethodGet, u, opt, options)
	if err != nil {
		return nil, nil, err
	}

	var forks []*Project
	resp, err := s.client.Do(req, &forks)
	if err != nil {
		return nil, resp, err
	}

	return forks, resp, nil
}

// ProjectPushRules represents a project push rule.
//
// GitLab API docs:
// https://docs.gitlab.com/api/project_push_rules/
type ProjectPushRules struct {
	ID                         int64      `json:"id"`
	ProjectID                  int64      `json:"project_id"`
	CommitMessageRegex         string     `json:"commit_message_regex"`
	CommitMessageNegativeRegex string     `json:"commit_message_negative_regex"`
	BranchNameRegex            string     `json:"branch_name_regex"`
	DenyDeleteTag              bool       `json:"deny_delete_tag"`
	CreatedAt                  *time.Time `json:"created_at"`
	MemberCheck                bool       `json:"member_check"`
	PreventSecrets             bool       `json:"prevent_secrets"`
	AuthorEmailRegex           string     `json:"author_email_regex"`
	FileNameRegex              string     `json:"file_name_regex"`
	MaxFileSize                int64      `json:"max_file_size"`
	CommitCommitterCheck       bool       `json:"commit_committer_check"`
	CommitCommitterNameCheck   bool       `json:"commit_committer_name_check"`
	RejectUnsignedCommits      bool       `json:"reject_unsigned_commits"`
	RejectNonDCOCommits        bool       `json:"reject_non_dco_commits"`
}

// GetProjectPushRules gets the push rules of a project.
//
// GitLab API docs:
// https://docs.gitlab.com/api/project_push_rules/#get-project-push-rules
func (s *ProjectsService) GetProjectPushRules(pid any, options ...RequestOptionFunc) (*ProjectPushRules, *Response, error) {
	project, err := parseID(pid)
	if err != nil {
		return nil, nil, err
	}
	u := fmt.Sprintf("projects/%s/push_rule", PathEscape(project))

	req, err := s.client.NewRequest(http.MethodGet, u, nil, options)
	if err != nil {
		return nil, nil, err
	}

	ppr := new(ProjectPushRules)
	resp, err := s.client.Do(req, ppr)
	if err != nil {
		return nil, resp, err
	}

	return ppr, resp, nil
}

// AddProjectPushRuleOptions represents the available AddProjectPushRule()
// options.
//
// GitLab API docs:
// https://docs.gitlab.com/api/project_push_rules/#add-a-project-push-rule
type AddProjectPushRuleOptions struct {
	AuthorEmailRegex           *string `url:"author_email_regex,omitempty" json:"author_email_regex,omitempty"`
	BranchNameRegex            *string `url:"branch_name_regex,omitempty" json:"branch_name_regex,omitempty"`
	CommitCommitterCheck       *bool   `url:"commit_committer_check,omitempty" json:"commit_committer_check,omitempty"`
	CommitCommitterNameCheck   *bool   `url:"commit_committer_name_check,omitempty" json:"commit_committer_name_check,omitempty"`
	CommitMessageNegativeRegex *string `url:"commit_message_negative_regex,omitempty" json:"commit_message_negative_regex,omitempty"`
	CommitMessageRegex         *string `url:"commit_message_regex,omitempty" json:"commit_message_regex,omitempty"`
	DenyDeleteTag              *bool   `url:"deny_delete_tag,omitempty" json:"deny_delete_tag,omitempty"`
	FileNameRegex              *string `url:"file_name_regex,omitempty" json:"file_name_regex,omitempty"`
	MaxFileSize                *int64  `url:"max_file_size,omitempty" json:"max_file_size,omitempty"`
	MemberCheck                *bool   `url:"member_check,omitempty" json:"member_check,omitempty"`
	PreventSecrets             *bool   `url:"prevent_secrets,omitempty" json:"prevent_secrets,omitempty"`
	RejectUnsignedCommits      *bool   `url:"reject_unsigned_commits,omitempty" json:"reject_unsigned_commits,omitempty"`
	RejectNonDCOCommits        *bool   `url:"reject_non_dco_commits,omitempty" json:"reject_non_dco_commits,omitempty"`
}

// AddProjectPushRule adds a push rule to a specified project.
//
// GitLab API docs:
// https://docs.gitlab.com/api/project_push_rules/#add-a-project-push-rule
func (s *ProjectsService) AddProjectPushRule(pid any, opt *AddProjectPushRuleOptions, options ...RequestOptionFunc) (*ProjectPushRules, *Response, error) {
	project, err := parseID(pid)
	if err != nil {
		return nil, nil, err
	}
	u := fmt.Sprintf("projects/%s/push_rule", PathEscape(project))

	req, err := s.client.NewRequest(http.MethodPost, u, opt, options)
	if err != nil {
		return nil, nil, err
	}

	ppr := new(ProjectPushRules)
	resp, err := s.client.Do(req, ppr)
	if err != nil {
		return nil, resp, err
	}

	return ppr, resp, nil
}

// EditProjectPushRuleOptions represents the available EditProjectPushRule()
// options.
//
// GitLab API docs:
// https://docs.gitlab.com/api/project_push_rules/#edit-project-push-rule
type EditProjectPushRuleOptions struct {
	AuthorEmailRegex           *string `url:"author_email_regex,omitempty" json:"author_email_regex,omitempty"`
	BranchNameRegex            *string `url:"branch_name_regex,omitempty" json:"branch_name_regex,omitempty"`
	CommitCommitterCheck       *bool   `url:"commit_committer_check,omitempty" json:"commit_committer_check,omitempty"`
	CommitCommitterNameCheck   *bool   `url:"commit_committer_name_check,omitempty" json:"commit_committer_name_check,omitempty"`
	CommitMessageNegativeRegex *string `url:"commit_message_negative_regex,omitempty" json:"commit_message_negative_regex,omitempty"`
	CommitMessageRegex         *string `url:"commit_message_regex,omitempty" json:"commit_message_regex,omitempty"`
	DenyDeleteTag              *bool   `url:"deny_delete_tag,omitempty" json:"deny_delete_tag,omitempty"`
	FileNameRegex              *string `url:"file_name_regex,omitempty" json:"file_name_regex,omitempty"`
	MaxFileSize                *int64  `url:"max_file_size,omitempty" json:"max_file_size,omitempty"`
	MemberCheck                *bool   `url:"member_check,omitempty" json:"member_check,omitempty"`
	PreventSecrets             *bool   `url:"prevent_secrets,omitempty" json:"prevent_secrets,omitempty"`
	RejectUnsignedCommits      *bool   `url:"reject_unsigned_commits,omitempty" json:"reject_unsigned_commits,omitempty"`
	RejectNonDCOCommits        *bool   `url:"reject_non_dco_commits,omitempty" json:"reject_non_dco_commits,omitempty"`
}

// EditProjectPushRule edits a push rule for a specified project.
//
// GitLab API docs:
// https://docs.gitlab.com/api/project_push_rules/#edit-project-push-rule
func (s *ProjectsService) EditProjectPushRule(pid any, opt *EditProjectPushRuleOptions, options ...RequestOptionFunc) (*ProjectPushRules, *Response, error) {
	project, err := parseID(pid)
	if err != nil {
		return nil, nil, err
	}
	u := fmt.Sprintf("projects/%s/push_rule", PathEscape(project))

	req, err := s.client.NewRequest(http.MethodPut, u, opt, options)
	if err != nil {
		return nil, nil, err
	}

	ppr := new(ProjectPushRules)
	resp, err := s.client.Do(req, ppr)
	if err != nil {
		return nil, resp, err
	}

	return ppr, resp, nil
}

// DeleteProjectPushRule removes a push rule from a project. This is an
// idempotent method and can be called multiple times. Either the push rule is
// available or not.
//
// GitLab API docs:
// https://docs.gitlab.com/api/project_push_rules/#delete-project-push-rule
func (s *ProjectsService) DeleteProjectPushRule(pid any, options ...RequestOptionFunc) (*Response, error) {
	project, err := parseID(pid)
	if err != nil {
		return nil, err
	}
	u := fmt.Sprintf("projects/%s/push_rule", PathEscape(project))

	req, err := s.client.NewRequest(http.MethodDelete, u, nil, options)
	if err != nil {
		return nil, err
	}

	return s.client.Do(req, nil)
}

// ProjectApprovals represents GitLab project level merge request approvals.
//
// GitLab API docs:
// https://docs.gitlab.com/api/merge_request_approvals/#project-approval-rules
type ProjectApprovals struct {
	Approvers                                 []*MergeRequestApproverUser  `json:"approvers"`
	ApproverGroups                            []*MergeRequestApproverGroup `json:"approver_groups"`
	ResetApprovalsOnPush                      bool                         `json:"reset_approvals_on_push"`
	DisableOverridingApproversPerMergeRequest bool                         `json:"disable_overriding_approvers_per_merge_request"`
	MergeRequestsAuthorApproval               bool                         `json:"merge_requests_author_approval"`
	MergeRequestsDisableCommittersApproval    bool                         `json:"merge_requests_disable_committers_approval"`
	RequirePasswordToApprove                  bool                         `json:"require_password_to_approve"`
	SelectiveCodeOwnerRemovals                bool                         `json:"selective_code_owner_removals,omitempty"`

	// Deprecated: use Merge Request Approvals API instead
	ApprovalsBeforeMerge int64 `json:"approvals_before_merge"`
}

// GetApprovalConfiguration get the approval configuration for a project.
//
// GitLab API docs:
// https://docs.gitlab.com/api/merge_request_approvals/#project-approval-rules
func (s *ProjectsService) GetApprovalConfiguration(pid any, options ...RequestOptionFunc) (*ProjectApprovals, *Response, error) {
	project, err := parseID(pid)
	if err != nil {
		return nil, nil, err
	}
	u := fmt.Sprintf("projects/%s/approvals", PathEscape(project))

	req, err := s.client.NewRequest(http.MethodGet, u, nil, options)
	if err != nil {
		return nil, nil, err
	}

	pa := new(ProjectApprovals)
	resp, err := s.client.Do(req, pa)
	if err != nil {
		return nil, resp, err
	}

	return pa, resp, nil
}

// ChangeApprovalConfigurationOptions represents the available
// ApprovalConfiguration() options.
//
// GitLab API docs:
// https://docs.gitlab.com/api/merge_request_approvals/#change-configuration
type ChangeApprovalConfigurationOptions struct {
	DisableOverridingApproversPerMergeRequest *bool `url:"disable_overriding_approvers_per_merge_request,omitempty" json:"disable_overriding_approvers_per_merge_request,omitempty"`
	MergeRequestsAuthorApproval               *bool `url:"merge_requests_author_approval,omitempty" json:"merge_requests_author_approval,omitempty"`
	MergeRequestsDisableCommittersApproval    *bool `url:"merge_requests_disable_committers_approval,omitempty" json:"merge_requests_disable_committers_approval,omitempty"`
	RequirePasswordToApprove                  *bool `url:"require_password_to_approve,omitempty" json:"require_password_to_approve,omitempty"`
	ResetApprovalsOnPush                      *bool `url:"reset_approvals_on_push,omitempty" json:"reset_approvals_on_push,omitempty"`
	SelectiveCodeOwnerRemovals                *bool `url:"selective_code_owner_removals,omitempty" json:"selective_code_owner_removals,omitempty"`

	// Deprecated: use Merge Request Approvals API instead
	ApprovalsBeforeMerge *int64 `url:"approvals_before_merge,omitempty" json:"approvals_before_merge,omitempty"`
}

// ChangeApprovalConfiguration updates the approval configuration for a project.
//
// GitLab API docs:
// https://docs.gitlab.com/api/merge_request_approvals/#change-configuration
func (s *ProjectsService) ChangeApprovalConfiguration(pid any, opt *ChangeApprovalConfigurationOptions, options ...RequestOptionFunc) (*ProjectApprovals, *Response, error) {
	project, err := parseID(pid)
	if err != nil {
		return nil, nil, err
	}
	u := fmt.Sprintf("projects/%s/approvals", PathEscape(project))

	req, err := s.client.NewRequest(http.MethodPost, u, opt, options)
	if err != nil {
		return nil, nil, err
	}

	pa := new(ProjectApprovals)
	resp, err := s.client.Do(req, pa)
	if err != nil {
		return nil, resp, err
	}

	return pa, resp, nil
}

// GetProjectApprovalRulesListsOptions represents the available
// GetProjectApprovalRules() options.
//
// GitLab API docs:
// https://docs.gitlab.com/api/merge_request_approvals/#get-all-approval-rules-for-project
type GetProjectApprovalRulesListsOptions struct {
	ListOptions
}

// GetProjectApprovalRules looks up the list of project level approver rules.
//
// GitLab API docs:
// https://docs.gitlab.com/api/merge_request_approvals/#get-all-approval-rules-for-project
func (s *ProjectsService) GetProjectApprovalRules(pid any, opt *GetProjectApprovalRulesListsOptions, options ...RequestOptionFunc) ([]*ProjectApprovalRule, *Response, error) {
	project, err := parseID(pid)
	if err != nil {
		return nil, nil, err
	}
	u := fmt.Sprintf("projects/%s/approval_rules", PathEscape(project))

	req, err := s.client.NewRequest(http.MethodGet, u, opt, options)
	if err != nil {
		return nil, nil, err
	}

	var par []*ProjectApprovalRule
	resp, err := s.client.Do(req, &par)
	if err != nil {
		return nil, resp, err
	}

	return par, resp, nil
}

// GetProjectApprovalRule gets the project level approvers.
//
// GitLab API docs:
// https://docs.gitlab.com/api/merge_request_approvals/#get-single-approval-rule-for-project
func (s *ProjectsService) GetProjectApprovalRule(pid any, ruleID int64, options ...RequestOptionFunc) (*ProjectApprovalRule, *Response, error) {
	project, err := parseID(pid)
	if err != nil {
		return nil, nil, err
	}
	u := fmt.Sprintf("projects/%s/approval_rules/%d", PathEscape(project), ruleID)

	req, err := s.client.NewRequest(http.MethodGet, u, nil, options)
	if err != nil {
		return nil, nil, err
	}

	par := new(ProjectApprovalRule)
	resp, err := s.client.Do(req, &par)
	if err != nil {
		return nil, resp, err
	}

	return par, resp, nil
}

// CreateProjectLevelRuleOptions represents the available CreateProjectApprovalRule()
// options.
//
// GitLab API docs:
// https://docs.gitlab.com/api/merge_request_approvals/#create-project-approval-rule
type CreateProjectLevelRuleOptions struct {
	Name                          *string   `url:"name,omitempty" json:"name,omitempty"`
	ApprovalsRequired             *int64    `url:"approvals_required,omitempty" json:"approvals_required,omitempty"`
	ReportType                    *string   `url:"report_type,omitempty" json:"report_type,omitempty"`
	RuleType                      *string   `url:"rule_type,omitempty" json:"rule_type,omitempty"`
	UserIDs                       *[]int64  `url:"user_ids,omitempty" json:"user_ids,omitempty"`
	GroupIDs                      *[]int64  `url:"group_ids,omitempty" json:"group_ids,omitempty"`
	ProtectedBranchIDs            *[]int64  `url:"protected_branch_ids,omitempty" json:"protected_branch_ids,omitempty"`
	AppliesToAllProtectedBranches *bool     `url:"applies_to_all_protected_branches,omitempty" json:"applies_to_all_protected_branches,omitempty"`
	Usernames                     *[]string `url:"usernames,omitempty" json:"usernames,omitempty"`
}

// CreateProjectApprovalRule creates a new project-level approval rule.
//
// GitLab API docs:
// https://docs.gitlab.com/api/merge_request_approvals/#create-project-approval-rule
func (s *ProjectsService) CreateProjectApprovalRule(pid any, opt *CreateProjectLevelRuleOptions, options ...RequestOptionFunc) (*ProjectApprovalRule, *Response, error) {
	project, err := parseID(pid)
	if err != nil {
		return nil, nil, err
	}
	u := fmt.Sprintf("projects/%s/approval_rules", PathEscape(project))

	req, err := s.client.NewRequest(http.MethodPost, u, opt, options)
	if err != nil {
		return nil, nil, err
	}

	par := new(ProjectApprovalRule)
	resp, err := s.client.Do(req, &par)
	if err != nil {
		return nil, resp, err
	}

	return par, resp, nil
}

// UpdateProjectLevelRuleOptions represents the available UpdateProjectApprovalRule()
// options.
//
// GitLab API docs:
// https://docs.gitlab.com/api/merge_request_approvals/#update-project-approval-rule
type UpdateProjectLevelRuleOptions struct {
	Name                          *string   `url:"name,omitempty" json:"name,omitempty"`
	ApprovalsRequired             *int64    `url:"approvals_required,omitempty" json:"approvals_required,omitempty"`
	UserIDs                       *[]int64  `url:"user_ids,omitempty" json:"user_ids,omitempty"`
	GroupIDs                      *[]int64  `url:"group_ids,omitempty" json:"group_ids,omitempty"`
	ProtectedBranchIDs            *[]int64  `url:"protected_branch_ids,omitempty" json:"protected_branch_ids,omitempty"`
	AppliesToAllProtectedBranches *bool     `url:"applies_to_all_protected_branches,omitempty" json:"applies_to_all_protected_branches,omitempty"`
	Usernames                     *[]string `url:"usernames,omitempty" json:"usernames,omitempty"`
}

// UpdateProjectApprovalRule updates an existing approval rule with new options.
//
// GitLab API docs:
// https://docs.gitlab.com/api/merge_request_approvals/#update-project-approval-rule
func (s *ProjectsService) UpdateProjectApprovalRule(pid any, approvalRule int64, opt *UpdateProjectLevelRuleOptions, options ...RequestOptionFunc) (*ProjectApprovalRule, *Response, error) {
	project, err := parseID(pid)
	if err != nil {
		return nil, nil, err
	}
	u := fmt.Sprintf("projects/%s/approval_rules/%d", PathEscape(project), approvalRule)

	req, err := s.client.NewRequest(http.MethodPut, u, opt, options)
	if err != nil {
		return nil, nil, err
	}

	par := new(ProjectApprovalRule)
	resp, err := s.client.Do(req, &par)
	if err != nil {
		return nil, resp, err
	}

	return par, resp, nil
}

// DeleteProjectApprovalRule deletes a project-level approval rule.
//
// GitLab API docs:
// https://docs.gitlab.com/api/merge_request_approvals/#delete-project-approval-rule
func (s *ProjectsService) DeleteProjectApprovalRule(pid any, approvalRule int64, options ...RequestOptionFunc) (*Response, error) {
	project, err := parseID(pid)
	if err != nil {
		return nil, err
	}
	u := fmt.Sprintf("projects/%s/approval_rules/%d", PathEscape(project), approvalRule)

	req, err := s.client.NewRequest(http.MethodDelete, u, nil, options)
	if err != nil {
		return nil, err
	}

	return s.client.Do(req, nil)
}

// ProjectPullMirrorDetails represent the details of the configuration pull
// mirror and its update status.
//
// GitLab API docs:
// https://docs.gitlab.com/api/project_pull_mirroring/
type ProjectPullMirrorDetails struct {
	ID                     int64      `json:"id"`
	LastError              string     `json:"last_error"`
	LastSuccessfulUpdateAt *time.Time `json:"last_successful_update_at"`
	LastUpdateAt           *time.Time `json:"last_update_at"`
	LastUpdateStartedAt    *time.Time `json:"last_update_started_at"`
	UpdateStatus           string     `json:"update_status"`
	URL                    string     `json:"url"`
}

// GetProjectPullMirrorDetails returns the pull mirror details.
//
// GitLab API docs:
// https://docs.gitlab.com/api/project_pull_mirroring/#get-a-projects-pull-mirror-details
func (s *ProjectsService) GetProjectPullMirrorDetails(pid any, options ...RequestOptionFunc) (*ProjectPullMirrorDetails, *Response, error) {
	project, err := parseID(pid)
	if err != nil {
		return nil, nil, err
	}
	u := fmt.Sprintf("projects/%s/mirror/pull", PathEscape(project))

	req, err := s.client.NewRequest(http.MethodGet, u, nil, options)
	if err != nil {
		return nil, nil, err
	}

	pmd := new(ProjectPullMirrorDetails)
	resp, err := s.client.Do(req, pmd)
	if err != nil {
		return nil, resp, err
	}

	return pmd, resp, nil
}

// ConfigureProjectPullMirrorOptions represents the available ConfigureProjectPullMirror() options.
//
// GitLab API docs:
// https://docs.gitlab.com/api/project_pull_mirroring/#configure-pull-mirroring-for-a-project
type ConfigureProjectPullMirrorOptions struct {
	Enabled                          *bool   `url:"enabled,omitempty" json:"enabled,omitempty"`
	URL                              *string `url:"url,omitempty" json:"url,omitempty"`
	AuthUser                         *string `url:"auth_user,omitempty" json:"auth_user,omitempty"`
	AuthPassword                     *string `url:"auth_password,omitempty" json:"auth_password,omitempty"`
	MirrorTriggerBuilds              *bool   `url:"mirror_trigger_builds,omitempty" json:"mirror_trigger_builds,omitempty"`
	OnlyMirrorProtectedBranches      *bool   `url:"only_mirror_protected_branches,omitempty" json:"only_mirror_protected_branches,omitempty"`
	MirrorOverwritesDivergedBranches *bool   `url:"mirror_overwrites_diverged_branches,omitempty" json:"mirror_overwrites_diverged_branches,omitempty"`
	MirrorBranchRegex                *string `url:"mirror_branch_regex,omitempty" json:"mirror_branch_regex,omitempty"`
}

// ConfigureProjectPullMirror configures pull mirroring settings.
//
// GitLab API docs:
// https://docs.gitlab.com/api/project_pull_mirroring/#configure-pull-mirroring-for-a-project
func (s *ProjectsService) ConfigureProjectPullMirror(pid any, opt *ConfigureProjectPullMirrorOptions, options ...RequestOptionFunc) (*ProjectPullMirrorDetails, *Response, error) {
	project, err := parseID(pid)
	if err != nil {
		return nil, nil, err
	}
	u := fmt.Sprintf("projects/%s/mirror/pull", PathEscape(project))

	req, err := s.client.NewRequest(http.MethodPut, u, opt, options)
	if err != nil {
		return nil, nil, err
	}

	pmd := new(ProjectPullMirrorDetails)
	resp, err := s.client.Do(req, pmd)
	if err != nil {
		return nil, resp, err
	}

	return pmd, resp, nil
}

// StartMirroringProject start the pull mirroring process for a project.
//
// GitLab API docs:
// https://docs.gitlab.com/api/project_pull_mirroring/#start-the-pull-mirroring-process-for-a-project
func (s *ProjectsService) StartMirroringProject(pid any, options ...RequestOptionFunc) (*Response, error) {
	project, err := parseID(pid)
	if err != nil {
		return nil, err
	}
	u := fmt.Sprintf("projects/%s/mirror/pull", PathEscape(project))

	req, err := s.client.NewRequest(http.MethodPost, u, nil, options)
	if err != nil {
		return nil, err
	}

	return s.client.Do(req, nil)
}

// TransferProjectOptions represents the available TransferProject() options.
//
// GitLab API docs:
// https://docs.gitlab.com/api/projects/#transfer-a-project-to-a-new-namespace
type TransferProjectOptions struct {
	Namespace any `url:"namespace,omitempty" json:"namespace,omitempty"`
}

// TransferProject transfer a project into the specified namespace
//
// GitLab API docs: https://docs.gitlab.com/api/projects/#transfer-a-project-to-a-new-namespace
func (s *ProjectsService) TransferProject(pid any, opt *TransferProjectOptions, options ...RequestOptionFunc) (*Project, *Response, error) {
	project, err := parseID(pid)
	if err != nil {
		return nil, nil, err
	}
	u := fmt.Sprintf("projects/%s/transfer", PathEscape(project))

	req, err := s.client.NewRequest(http.MethodPut, u, opt, options)
	if err != nil {
		return nil, nil, err
	}

	p := new(Project)
	resp, err := s.client.Do(req, p)
	if err != nil {
		return nil, resp, err
	}

	return p, resp, nil
}

// StartHousekeepingProject start the Housekeeping task for a project.
//
// GitLab API docs:
// https://docs.gitlab.com/api/projects/#start-the-housekeeping-task-for-a-project
func (s *ProjectsService) StartHousekeepingProject(pid any, options ...RequestOptionFunc) (*Response, error) {
	project, err := parseID(pid)
	if err != nil {
		return nil, err
	}
	u := fmt.Sprintf("projects/%s/housekeeping", PathEscape(project))

	req, err := s.client.NewRequest(http.MethodPost, u, nil, options)
	if err != nil {
		return nil, err
	}

	return s.client.Do(req, nil)
}

// ProjectRepositoryStorage represents the repository storage information for a project.
//
// GitLab API docs:
// https://docs.gitlab.com/api/projects/#get-the-path-to-repository-storage
type ProjectRepositoryStorage struct {
	ProjectID         int64      `json:"project_id"`
	DiskPath          string     `json:"disk_path"`
	CreatedAt         *time.Time `json:"created_at"`
	RepositoryStorage string     `json:"repository_storage"`
}

// GetRepositoryStorage Get the path to repository storage.
//
// GitLab API docs:
// https://docs.gitlab.com/api/projects/#get-the-path-to-repository-storage
func (s *ProjectsService) GetRepositoryStorage(pid any, options ...RequestOptionFunc) (*ProjectRepositoryStorage, *Response, error) {
	project, err := parseID(pid)
	if err != nil {
		return nil, nil, err
	}
	u := fmt.Sprintf("projects/%s/storage", PathEscape(project))

	req, err := s.client.NewRequest(http.MethodGet, u, nil, options)
	if err != nil {
		return nil, nil, err
	}

	prs := new(ProjectRepositoryStorage)
	resp, err := s.client.Do(req, prs)
	if err != nil {
		return nil, resp, err
	}

	return prs, resp, nil
}

// ProjectStarrer represents a user who starred a project.
//
// GitLab API docs:
// https://docs.gitlab.com/api/project_starring/#list-users-who-starred-a-project
type ProjectStarrer struct {
	StarredSince time.Time   `json:"starred_since"`
	User         ProjectUser `json:"user"`
}

// ListProjectStarrersOptions represents the available ListProjectStarrers() options.
//
// GitLab API docs:
// https://docs.gitlab.com/api/project_starring/#list-users-who-starred-a-project
type ListProjectStarrersOptions struct {
	ListOptions
	Search *string `url:"search,omitempty" json:"search,omitempty"`
}

// ListProjectStarrers gets users who starred a project.
//
// GitLab API docs:
// https://docs.gitlab.com/api/project_starring/#list-users-who-starred-a-project
func (s *ProjectsService) ListProjectStarrers(pid any, opts *ListProjectStarrersOptions, options ...RequestOptionFunc) ([]*ProjectStarrer, *Response, error) {
	project, err := parseID(pid)
	if err != nil {
		return nil, nil, err
	}

	u := fmt.Sprintf("projects/%s/starrers", PathEscape(project))

	req, err := s.client.NewRequest(http.MethodGet, u, opts, options)
	if err != nil {
		return nil, nil, err
	}

	var starrers []*ProjectStarrer
	resp, err := s.client.Do(req, &starrers)
	if err != nil {
		return nil, resp, err
	}

	return starrers, resp, nil
}<|MERGE_RESOLUTION|>--- conflicted
+++ resolved
@@ -85,11 +85,7 @@
 		StartMirroringProject(pid any, options ...RequestOptionFunc) (*Response, error)
 		TransferProject(pid any, opt *TransferProjectOptions, options ...RequestOptionFunc) (*Project, *Response, error)
 		StartHousekeepingProject(pid any, options ...RequestOptionFunc) (*Response, error)
-<<<<<<< HEAD
 		GetRepositoryStorage(pid any, options ...RequestOptionFunc) (*ProjectRepositoryStorage, *Response, error)
-=======
-		GetRepositoryStorage(pid any, options ...RequestOptionFunc) (*ProjectReposityStorage, *Response, error)
->>>>>>> 34b6941d
 		ListProjectStarrers(pid any, opts *ListProjectStarrersOptions, options ...RequestOptionFunc) ([]*ProjectStarrer, *Response, error)
 	}
 
@@ -108,7 +104,6 @@
 //
 // GitLab API docs: https://docs.gitlab.com/api/projects/
 type Project struct {
-<<<<<<< HEAD
 	ID                                        int64                                       `json:"id"`
 	Description                               string                                      `json:"description"`
 	DefaultBranch                             string                                      `json:"default_branch"`
@@ -236,140 +231,6 @@
 	ModelRegistryAccessLevel                  AccessControlValue                          `json:"model_registry_access_level"`
 	PreReceiveSecretDetectionEnabled          bool                                        `json:"pre_receive_secret_detection_enabled"`
 	AutoDuoCodeReviewEnabled                  bool                                        `json:"auto_duo_code_review_enabled"`
-=======
-	ID                                        int                        `json:"id"`
-	Description                               string                     `json:"description"`
-	DefaultBranch                             string                     `json:"default_branch"`
-	Visibility                                VisibilityValue            `json:"visibility"`
-	SSHURLToRepo                              string                     `json:"ssh_url_to_repo"`
-	HTTPURLToRepo                             string                     `json:"http_url_to_repo"`
-	WebURL                                    string                     `json:"web_url"`
-	ReadmeURL                                 string                     `json:"readme_url"`
-	Topics                                    []string                   `json:"topics"`
-	Owner                                     *User                      `json:"owner"`
-	Name                                      string                     `json:"name"`
-	NameWithNamespace                         string                     `json:"name_with_namespace"`
-	Path                                      string                     `json:"path"`
-	PathWithNamespace                         string                     `json:"path_with_namespace"`
-	OpenIssuesCount                           int                        `json:"open_issues_count"`
-	ResolveOutdatedDiffDiscussions            bool                       `json:"resolve_outdated_diff_discussions"`
-	ContainerExpirationPolicy                 *ContainerExpirationPolicy `json:"container_expiration_policy,omitempty"`
-	ContainerRegistryAccessLevel              AccessControlValue         `json:"container_registry_access_level"`
-	ContainerRegistryImagePrefix              string                     `json:"container_registry_image_prefix,omitempty"`
-	CreatedAt                                 *time.Time                 `json:"created_at,omitempty"`
-	UpdatedAt                                 *time.Time                 `json:"updated_at,omitempty"`
-	LastActivityAt                            *time.Time                 `json:"last_activity_at,omitempty"`
-	CreatorID                                 int                        `json:"creator_id"`
-	Namespace                                 *ProjectNamespace          `json:"namespace"`
-	Permissions                               *Permissions               `json:"permissions"`
-	MarkedForDeletionOn                       *ISOTime                   `json:"marked_for_deletion_on"`
-	EmptyRepo                                 bool                       `json:"empty_repo"`
-	Archived                                  bool                       `json:"archived"`
-	AvatarURL                                 string                     `json:"avatar_url"`
-	LicenseURL                                string                     `json:"license_url"`
-	License                                   *ProjectLicense            `json:"license"`
-	SharedRunnersEnabled                      bool                       `json:"shared_runners_enabled"`
-	GroupRunnersEnabled                       bool                       `json:"group_runners_enabled"`
-	ResourceGroupDefaultProcessMode           ResourceGroupProcessMode   `json:"resource_group_default_process_mode"`
-	RunnerTokenExpirationInterval             int                        `json:"runner_token_expiration_interval"`
-	ForksCount                                int                        `json:"forks_count"`
-	StarCount                                 int                        `json:"star_count"`
-	RunnersToken                              string                     `json:"runners_token"`
-	AllowMergeOnSkippedPipeline               bool                       `json:"allow_merge_on_skipped_pipeline"`
-	AllowPipelineTriggerApproveDeployment     bool                       `json:"allow_pipeline_trigger_approve_deployment"`
-	OnlyAllowMergeIfPipelineSucceeds          bool                       `json:"only_allow_merge_if_pipeline_succeeds"`
-	OnlyAllowMergeIfAllDiscussionsAreResolved bool                       `json:"only_allow_merge_if_all_discussions_are_resolved"`
-	RemoveSourceBranchAfterMerge              bool                       `json:"remove_source_branch_after_merge"`
-	PreventMergeWithoutJiraIssue              bool                       `json:"prevent_merge_without_jira_issue"`
-	PrintingMergeRequestLinkEnabled           bool                       `json:"printing_merge_request_link_enabled"`
-	LFSEnabled                                bool                       `json:"lfs_enabled"`
-	RepositoryStorage                         string                     `json:"repository_storage"`
-	RequestAccessEnabled                      bool                       `json:"request_access_enabled"`
-	MergeMethod                               MergeMethodValue           `json:"merge_method"`
-	CanCreateMergeRequestIn                   bool                       `json:"can_create_merge_request_in"`
-	ForkedFromProject                         *ForkParent                `json:"forked_from_project"`
-	Mirror                                    bool                       `json:"mirror"`
-	MirrorUserID                              int                        `json:"mirror_user_id"`
-	MirrorTriggerBuilds                       bool                       `json:"mirror_trigger_builds"`
-	OnlyMirrorProtectedBranches               bool                       `json:"only_mirror_protected_branches"`
-	MirrorOverwritesDivergedBranches          bool                       `json:"mirror_overwrites_diverged_branches"`
-	PackagesEnabled                           bool                       `json:"packages_enabled"`
-	ServiceDeskEnabled                        bool                       `json:"service_desk_enabled"`
-	ServiceDeskAddress                        string                     `json:"service_desk_address"`
-	IssuesAccessLevel                         AccessControlValue         `json:"issues_access_level"`
-	ReleasesAccessLevel                       AccessControlValue         `json:"releases_access_level,omitempty"`
-	RepositoryAccessLevel                     AccessControlValue         `json:"repository_access_level"`
-	MergeRequestsAccessLevel                  AccessControlValue         `json:"merge_requests_access_level"`
-	ForkingAccessLevel                        AccessControlValue         `json:"forking_access_level"`
-	WikiAccessLevel                           AccessControlValue         `json:"wiki_access_level"`
-	BuildsAccessLevel                         AccessControlValue         `json:"builds_access_level"`
-	SnippetsAccessLevel                       AccessControlValue         `json:"snippets_access_level"`
-	PagesAccessLevel                          AccessControlValue         `json:"pages_access_level"`
-	OperationsAccessLevel                     AccessControlValue         `json:"operations_access_level"`
-	AnalyticsAccessLevel                      AccessControlValue         `json:"analytics_access_level"`
-	EnvironmentsAccessLevel                   AccessControlValue         `json:"environments_access_level"`
-	FeatureFlagsAccessLevel                   AccessControlValue         `json:"feature_flags_access_level"`
-	InfrastructureAccessLevel                 AccessControlValue         `json:"infrastructure_access_level"`
-	MonitorAccessLevel                        AccessControlValue         `json:"monitor_access_level"`
-	AutocloseReferencedIssues                 bool                       `json:"autoclose_referenced_issues"`
-	SuggestionCommitMessage                   string                     `json:"suggestion_commit_message"`
-	SquashOption                              SquashOptionValue          `json:"squash_option"`
-	EnforceAuthChecksOnUploads                bool                       `json:"enforce_auth_checks_on_uploads,omitempty"`
-	SharedWithGroups                          []struct {
-		GroupID          int    `json:"group_id"`
-		GroupName        string `json:"group_name"`
-		GroupFullPath    string `json:"group_full_path"`
-		GroupAccessLevel int    `json:"group_access_level"`
-	} `json:"shared_with_groups"`
-	Statistics                               *Statistics                                 `json:"statistics"`
-	Links                                    *Links                                      `json:"_links,omitempty"`
-	ImportURL                                string                                      `json:"import_url"`
-	ImportType                               string                                      `json:"import_type"`
-	ImportStatus                             string                                      `json:"import_status"`
-	ImportError                              string                                      `json:"import_error"`
-	CIDefaultGitDepth                        int                                         `json:"ci_default_git_depth"`
-	CIDeletePipelinesInSeconds               int                                         `json:"ci_delete_pipelines_in_seconds,omitempty"`
-	CIForwardDeploymentEnabled               bool                                        `json:"ci_forward_deployment_enabled"`
-	CIForwardDeploymentRollbackAllowed       bool                                        `json:"ci_forward_deployment_rollback_allowed"`
-	CIPushRepositoryForJobTokenAllowed       bool                                        `json:"ci_push_repository_for_job_token_allowed"`
-	CIIdTokenSubClaimComponents              []string                                    `json:"ci_id_token_sub_claim_components"`
-	CISeperateCache                          bool                                        `json:"ci_separated_caches"`
-	CIJobTokenScopeEnabled                   bool                                        `json:"ci_job_token_scope_enabled"`
-	CIOptInJWT                               bool                                        `json:"ci_opt_in_jwt"`
-	CIAllowForkPipelinesToRunInParentProject bool                                        `json:"ci_allow_fork_pipelines_to_run_in_parent_project"`
-	CIRestrictPipelineCancellationRole       AccessControlValue                          `json:"ci_restrict_pipeline_cancellation_role"`
-	PublicJobs                               bool                                        `json:"public_jobs"`
-	BuildTimeout                             int                                         `json:"build_timeout"`
-	AutoCancelPendingPipelines               string                                      `json:"auto_cancel_pending_pipelines"`
-	CIConfigPath                             string                                      `json:"ci_config_path"`
-	CustomAttributes                         []*CustomAttribute                          `json:"custom_attributes"`
-	ComplianceFrameworks                     []string                                    `json:"compliance_frameworks"`
-	BuildCoverageRegex                       string                                      `json:"build_coverage_regex"`
-	IssuesTemplate                           string                                      `json:"issues_template"`
-	MergeRequestsTemplate                    string                                      `json:"merge_requests_template"`
-	IssueBranchTemplate                      string                                      `json:"issue_branch_template"`
-	KeepLatestArtifact                       bool                                        `json:"keep_latest_artifact"`
-	MergePipelinesEnabled                    bool                                        `json:"merge_pipelines_enabled"`
-	MergeTrainsEnabled                       bool                                        `json:"merge_trains_enabled"`
-	MergeTrainsSkipTrainAllowed              bool                                        `json:"merge_trains_skip_train_allowed"`
-	CIPipelineVariablesMinimumOverrideRole   CIPipelineVariablesMinimumOverrideRoleValue `json:"ci_pipeline_variables_minimum_override_role"`
-	MergeCommitTemplate                      string                                      `json:"merge_commit_template"`
-	SquashCommitTemplate                     string                                      `json:"squash_commit_template"`
-	AutoDevopsDeployStrategy                 string                                      `json:"auto_devops_deploy_strategy"`
-	AutoDevopsEnabled                        bool                                        `json:"auto_devops_enabled"`
-	BuildGitStrategy                         string                                      `json:"build_git_strategy"`
-	EmailsEnabled                            bool                                        `json:"emails_enabled"`
-	ExternalAuthorizationClassificationLabel string                                      `json:"external_authorization_classification_label"`
-	RequirementsEnabled                      bool                                        `json:"requirements_enabled"`
-	RequirementsAccessLevel                  AccessControlValue                          `json:"requirements_access_level"`
-	SecurityAndComplianceEnabled             bool                                        `json:"security_and_compliance_enabled"`
-	SecurityAndComplianceAccessLevel         AccessControlValue                          `json:"security_and_compliance_access_level"`
-	MergeRequestDefaultTargetSelf            bool                                        `json:"mr_default_target_self"`
-	ModelExperimentsAccessLevel              AccessControlValue                          `json:"model_experiments_access_level"`
-	ModelRegistryAccessLevel                 AccessControlValue                          `json:"model_registry_access_level"`
-	PreReceiveSecretDetectionEnabled         bool                                        `json:"pre_receive_secret_detection_enabled"`
-	AutoDuoCodeReviewEnabled                 bool                                        `json:"auto_duo_code_review_enabled"`
->>>>>>> 34b6941d
 
 	// Deprecated: use Topics instead
 	TagList []string `json:"tag_list"`
