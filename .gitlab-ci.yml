workflow:
  rules:
    - if: $CI_PIPELINE_SOURCE == "merge_request_event"
    - if: $CI_PIPELINE_SOURCE == "schedule"
    - if: $CI_COMMIT_TAG
    - if: $CI_COMMIT_REF_PROTECTED == "true"

include:
  - template: Jobs/SAST.gitlab-ci.yml
  - component: ${CI_SERVER_FQDN}/components/dependency-scanning/main@0.8.0
  - component: ${CI_SERVER_FQDN}/gitlab-org/components/danger-review/danger-review@2.0.0
    inputs:
      job_stage: lint
      job_allow_failure: true

  # NOTE: the two includes below are a hack to conditionally set the tags node
  # on our Go jobs. We want to use the large Ultimate runners if possible,
  # which is what we have available in the gitlab-org and gitlab-community (Community Forks)
  # groups. However, there is no easy way to conditionally set tags or even variables without
  # jeopardizing existing (complex) workflow:rules or job:rules. Thus, we resort to
  # this nasty conditionally include hack.
  - local: ".gitlab/ci/gitlab-go-runner-tags.gitlab-ci.yml"
    rules:
      - if: $CI_PROJECT_ROOT_NAMESPACE == 'gitlab-org' || $CI_PROJECT_ROOT_NAMESPACE == 'gitlab-community'
  - local: ".gitlab/ci/community-go-runner-tags.gitlab-ci.yml"
    rules:
      - if: $CI_PROJECT_ROOT_NAMESPACE != 'gitlab-org' && $CI_PROJECT_ROOT_NAMESPACE != 'gitlab-community'

  # Add Work Type Classification labels to merge requests,
  # see https://gitlab.com/gitlab-com/gl-infra/common-ci-tasks/-/blob/main/autolabels.md
  - project: "gitlab-com/gl-infra/common-ci-tasks"
    ref: v2.93.0
    file: "autolabels.yml"
    inputs:
      stage: lint

  # Analyze commits to determine whether to cut a release
  # see https://gitlab.com/gitlab-com/gl-infra/common-ci-tasks/-/blob/main/semantic-release.md
  - project: "gitlab-com/gl-infra/common-ci-tasks"
    ref: v2.93.0
    file: "semantic-release.yml"
    inputs:
      stage: deploy
      validate_stage: lint
      vault: access_tokens/${VAULT_SECRETS_PATH}/semantic-release/token@ci

stages:
  - lint
  - test
  - deploy

.go:versions:
  parallel:
    matrix:
      - GOLANG_IMAGE_VERSION:
<<<<<<< HEAD
        - '1.24'
        - '1.25'
=======
          - "1.23"
          - "1.24"
>>>>>>> 34b6941d

.go:base:
  extends:
    - .go:runner-tags
  # From: https://docs.gitlab.com/ci/caching/#cache-go-dependencies
  variables:
    GOPATH: $CI_PROJECT_DIR/.go
    GOLANGCI_LINT_CACHE: $CI_PROJECT_DIR/.golangci-lint
    MISE_VERSION: v2025.6.1
    MISE_DATA_DIR: $CI_PROJECT_DIR/.mise/mise-data
  before_script:
    - mkdir -p "${GOPATH}" "${GOLANGCI_LINT_CACHE}"
    - export PATH="${GOPATH}/bin:$PATH"
    # Install mise
    - curl --retry 6 https://mise.run | MISE_VERSION=${MISE_VERSION} MISE_INSTALL_PATH=/usr/local/bin/mise sh
    - eval "$(mise activate bash --shims)"
    - mise install
  cache:
    - key:
        files:
          - go.sum
      paths:
        - $GOPATH/pkg/mod/
        - $GOLANGCI_LINT_CACHE/
    - key:
        prefix: mise-
        files: [".tool-versions"]
      paths:
        - $MISE_DATA_DIR

  # We only need to run Go-related jobs when actual Go files changed
  # or when running either on the default branch or for a tag.
  rules:
    - if: "$CI_COMMIT_BRANCH == $CI_DEFAULT_BRANCH"
    - if: $CI_COMMIT_TAG
    - changes:
        - "**/*.go"
        - testdata/**
        - go.mod
        - go.sum
        - .gitlab-ci.yml
        - .gitlab/ci/*.yml
        - buf.yaml
        - buf.gen.yaml
        - buf.lock

golangci-lint:
  extends:
    - .go:base
  stage: lint
  needs: []
  variables:
    REPORT_FILENAME: "gl-code-quality-report.json"
<<<<<<< HEAD
  image: golangci/golangci-lint:v2.5.0
=======
  image: golangci/golangci-lint:v2.6.1
>>>>>>> 34b6941d
  script:
    - golangci-lint run
  artifacts:
    reports:
      codequality: $REPORT_FILENAME
    paths: [$REPORT_FILENAME]
    when: always

buf-lint:
  extends:
    - .go:base
  stage: lint
  needs: []
  script:
    - buf format --diff --exit-code
    - buf lint

verify-generated-code:
  extends:
    - .go:base
  stage: lint
  needs: []
  image: golang:1.25-bookworm
  script:
    - make generate
    - |
      echo "Checking git status"
      [ -z "$(git status --short)" ] || {
        echo "Error: Files should have been generated:";
        git status --short; echo "Diff:";
        git --no-pager diff HEAD;
        echo "Run \"make generate\" and try again";
        exit 1;
      }

tests:unit:
  extends:
    - .go:versions
  stage: test
  needs: []
  image: golang:$GOLANG_IMAGE_VERSION
  variables:
    # configure tooling versions
<<<<<<< HEAD
    GOTESTSUM_VERSION: 'v1.13.0'
    GOCOVER_COBERTURA_VERSION: 'v1.4.0'
=======
    GOTESTSUM_VERSION: "v1.12.0"
    GOCOVER_COBERTURA_VERSION: "v1.2.1-0.20240107185409-0818f3538137"
>>>>>>> 34b6941d

    # configure artifact files
    JUNIT_FILENAME: tests.xml
    COVERPROFILE_FILENAME: coverage.out
    COVERPROFILE_XML_FILENAME: coverage.xml
  script:
    - go run gotest.tools/gotestsum@${GOTESTSUM_VERSION} --format=standard-quiet --junitfile=$JUNIT_FILENAME -- -race -coverprofile=$COVERPROFILE_FILENAME -covermode=atomic ./...
    - grep -v '_generated.go' "$COVERPROFILE_FILENAME" | grep -v '_mock.go' > "${COVERPROFILE_FILENAME}.tmp"
    - mv "${COVERPROFILE_FILENAME}.tmp" "$COVERPROFILE_FILENAME"
    - go run github.com/boumenot/gocover-cobertura@${GOCOVER_COBERTURA_VERSION} < $COVERPROFILE_FILENAME > $COVERPROFILE_XML_FILENAME
    - go tool cover -func $COVERPROFILE_FILENAME
  coverage: '/total:.+\(statements\).+\d+\.\d+/'
  artifacts:
    paths:
      - $JUNIT_FILENAME
      - $COVERPROFILE_XML_FILENAME
    reports:
      junit: $JUNIT_FILENAME
      coverage_report:
        path: $COVERPROFILE_XML_FILENAME
        coverage_format: cobertura
    when: always


tests:integration:
  stage: test
  rules:
    - if: $ENABLE_EE_ACCEPTANCE_TESTS == "true"
  needs: []
  image: golang:1.25-bookworm
  timeout: 2 hours
  services:
    - docker:28.3.1-dind
  variables:
    # Docker-in-docker configuration
    DOCKER_HOST: tcp://docker:2376
    DOCKER_TLS_VERIFY: 1
    DOCKER_TLS_CERTDIR: "/certs"
    DOCKER_CERT_PATH: "$DOCKER_TLS_CERTDIR/client"

    # GitLab test configuration
    GITLAB_BASE_URL: http://docker:8095/api/v4

    # Since we're not using the makefile, this doesn't default to the testing token
    # properly. 
    GITLAB_TOKEN: "glpat-ACCTEST1234567890123"

    # configure tooling versions
    GOTESTSUM_VERSION: 'v1.12.0'
    GOCOVER_COBERTURA_VERSION: 'v1.2.1-0.20240107185409-0818f3538137'
    MISE_VERSION: v2025.6.1

    # configure artifact files
    JUNIT_FILENAME: integration-tests.xml
    COVERPROFILE_FILENAME: integration-coverage.out
    COVERPROFILE_XML_FILENAME: integration-coverage.xml
  before_script:
    # Install docker + compose
    - curl -fsSL https://get.docker.com | sh
    # Install mise
    - curl --retry 3 https://mise.run | MISE_VERSION=${MISE_VERSION} MISE_INSTALL_PATH=/usr/local/bin/mise sh
    - eval "$(mise activate bash --shims)"
    
    # Install Go and other tools with mise
    - mise install

    # Copy the license to the correct location
    - test -f "${GITLAB_LICENSE}" && cp "${GITLAB_LICENSE}" "${CI_PROJECT_DIR}/Gitlab-license.txt"
        
    # Start GitLab instance
    - make testacc-up SERVICE=gitlab-ee
  script:
    - go run gotest.tools/gotestsum@${GOTESTSUM_VERSION} --format=standard-quiet --junitfile=$JUNIT_FILENAME -- -race -coverprofile=$COVERPROFILE_FILENAME -covermode=atomic -tags=integration ./gitlab_test/...
    - grep -v '_generated.go' "$COVERPROFILE_FILENAME" | grep -v '_mock.go' > "${COVERPROFILE_FILENAME}.tmp"
    - mv "${COVERPROFILE_FILENAME}.tmp" "$COVERPROFILE_FILENAME"
    - go run github.com/boumenot/gocover-cobertura@${GOCOVER_COBERTURA_VERSION} < $COVERPROFILE_FILENAME > $COVERPROFILE_XML_FILENAME
    - go tool cover -func $COVERPROFILE_FILENAME


# Update rules on SAST to ensure the jobs show up in the pipeline
# this prevents forks that don't have `ultimate` from skipping SAST scans
# since gitlab-advaced-sast replaces semgrep.
semgrep-sast:
  needs: []
  rules:
    - when: always

# Update rules on dependency scanning so that it only runs when on the 
# canonical project or the community fork. This ensures that when people
# use personal forks, it doesn't fail stating the forks are unlicensed.
dependency-scanning:
  rules:
    - if: $CI_PROJECT_ID == "65271576" # Canonical repository
    - if: $CI_PROJECT_ID == "65275361" # Community Fork
    - when: never<|MERGE_RESOLUTION|>--- conflicted
+++ resolved
@@ -7,6 +7,7 @@
 
 include:
   - template: Jobs/SAST.gitlab-ci.yml
+  - component: ${CI_SERVER_FQDN}/components/dependency-scanning/main@0.8.0
   - component: ${CI_SERVER_FQDN}/components/dependency-scanning/main@0.8.0
   - component: ${CI_SERVER_FQDN}/gitlab-org/components/danger-review/danger-review@2.0.0
     inputs:
@@ -34,8 +35,20 @@
     inputs:
       stage: lint
 
+
+  # Add Work Type Classification labels to merge requests,
+  # see https://gitlab.com/gitlab-com/gl-infra/common-ci-tasks/-/blob/main/autolabels.md
+  - project: "gitlab-com/gl-infra/common-ci-tasks"
+    ref: v2.93.0
+    file: "autolabels.yml"
+    inputs:
+      stage: lint
+
   # Analyze commits to determine whether to cut a release
   # see https://gitlab.com/gitlab-com/gl-infra/common-ci-tasks/-/blob/main/semantic-release.md
+  - project: "gitlab-com/gl-infra/common-ci-tasks"
+    ref: v2.93.0
+    file: "semantic-release.yml"
   - project: "gitlab-com/gl-infra/common-ci-tasks"
     ref: v2.93.0
     file: "semantic-release.yml"
@@ -53,13 +66,8 @@
   parallel:
     matrix:
       - GOLANG_IMAGE_VERSION:
-<<<<<<< HEAD
         - '1.24'
         - '1.25'
-=======
-          - "1.23"
-          - "1.24"
->>>>>>> 34b6941d
 
 .go:base:
   extends:
@@ -113,11 +121,7 @@
   needs: []
   variables:
     REPORT_FILENAME: "gl-code-quality-report.json"
-<<<<<<< HEAD
-  image: golangci/golangci-lint:v2.5.0
-=======
   image: golangci/golangci-lint:v2.6.1
->>>>>>> 34b6941d
   script:
     - golangci-lint run
   artifacts:
@@ -161,13 +165,8 @@
   image: golang:$GOLANG_IMAGE_VERSION
   variables:
     # configure tooling versions
-<<<<<<< HEAD
     GOTESTSUM_VERSION: 'v1.13.0'
     GOCOVER_COBERTURA_VERSION: 'v1.4.0'
-=======
-    GOTESTSUM_VERSION: "v1.12.0"
-    GOCOVER_COBERTURA_VERSION: "v1.2.1-0.20240107185409-0818f3538137"
->>>>>>> 34b6941d
 
     # configure artifact files
     JUNIT_FILENAME: tests.xml
