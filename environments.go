--- conflicted
+++ resolved
@@ -93,37 +93,11 @@
 	)
 }
 
-<<<<<<< HEAD
-// GetEnvironment gets a specific environment from a project.
-//
-// GitLab API docs:
-// https://docs.gitlab.com/api/environments/#get-a-specific-environment
 func (s *EnvironmentsService) GetEnvironment(pid any, environment int64, options ...RequestOptionFunc) (*Environment, *Response, error) {
-	project, err := parseID(pid)
-	if err != nil {
-		return nil, nil, err
-	}
-	u := fmt.Sprintf("projects/%s/environments/%d", PathEscape(project), environment)
-
-	req, err := s.client.NewRequest(http.MethodGet, u, nil, options)
-	if err != nil {
-		return nil, nil, err
-	}
-
-	env := new(Environment)
-	resp, err := s.client.Do(req, env)
-	if err != nil {
-		return nil, resp, err
-	}
-
-	return env, resp, nil
-=======
-func (s *EnvironmentsService) GetEnvironment(pid any, environment int, options ...RequestOptionFunc) (*Environment, *Response, error) {
 	return do[*Environment](s.client,
 		withPath("projects/%s/environments/%d", ProjectID{pid}, environment),
 		withRequestOpts(options...),
 	)
->>>>>>> 34e3ffd6
 }
 
 // CreateEnvironmentOptions represents the available CreateEnvironment() options.
@@ -165,51 +139,7 @@
 	AutoStopSetting     *string `url:"auto_stop_setting,omitempty" json:"auto_stop_setting,omitempty"`
 }
 
-<<<<<<< HEAD
-// EditEnvironment updates a project team environment to a specified access level..
-//
-// GitLab API docs:
-// https://docs.gitlab.com/api/environments/#update-an-existing-environment
 func (s *EnvironmentsService) EditEnvironment(pid any, environment int64, opt *EditEnvironmentOptions, options ...RequestOptionFunc) (*Environment, *Response, error) {
-	project, err := parseID(pid)
-	if err != nil {
-		return nil, nil, err
-	}
-	u := fmt.Sprintf("projects/%s/environments/%d", PathEscape(project), environment)
-
-	req, err := s.client.NewRequest(http.MethodPut, u, opt, options)
-	if err != nil {
-		return nil, nil, err
-	}
-
-	env := new(Environment)
-	resp, err := s.client.Do(req, env)
-	if err != nil {
-		return nil, resp, err
-	}
-
-	return env, resp, nil
-}
-
-// DeleteEnvironment removes an environment from a project team.
-//
-// GitLab API docs:
-// https://docs.gitlab.com/api/environments/#delete-an-environment
-func (s *EnvironmentsService) DeleteEnvironment(pid any, environment int64, options ...RequestOptionFunc) (*Response, error) {
-	project, err := parseID(pid)
-	if err != nil {
-		return nil, err
-	}
-	u := fmt.Sprintf("projects/%s/environments/%d", PathEscape(project), environment)
-
-	req, err := s.client.NewRequest(http.MethodDelete, u, nil, options)
-	if err != nil {
-		return nil, err
-	}
-
-	return s.client.Do(req, nil)
-=======
-func (s *EnvironmentsService) EditEnvironment(pid any, environment int, opt *EditEnvironmentOptions, options ...RequestOptionFunc) (*Environment, *Response, error) {
 	return do[*Environment](s.client,
 		withMethod(http.MethodPut),
 		withPath("projects/%s/environments/%d", ProjectID{pid}, environment),
@@ -218,14 +148,13 @@
 	)
 }
 
-func (s *EnvironmentsService) DeleteEnvironment(pid any, environment int, options ...RequestOptionFunc) (*Response, error) {
+func (s *EnvironmentsService) DeleteEnvironment(pid any, environment int64, options ...RequestOptionFunc) (*Response, error) {
 	_, resp, err := do[none](s.client,
 		withMethod(http.MethodDelete),
 		withPath("projects/%s/environments/%d", ProjectID{pid}, environment),
 		withRequestOpts(options...),
 	)
 	return resp, err
->>>>>>> 34e3ffd6
 }
 
 // StopEnvironmentOptions represents the available StopEnvironment() options.
@@ -236,37 +165,11 @@
 	Force *bool `url:"force,omitempty" json:"force,omitempty"`
 }
 
-<<<<<<< HEAD
-// StopEnvironment stops an environment within a specific project.
-//
-// GitLab API docs:
-// https://docs.gitlab.com/api/environments/#stop-an-environment
 func (s *EnvironmentsService) StopEnvironment(pid any, environmentID int64, opt *StopEnvironmentOptions, options ...RequestOptionFunc) (*Environment, *Response, error) {
-	project, err := parseID(pid)
-	if err != nil {
-		return nil, nil, err
-	}
-	u := fmt.Sprintf("projects/%s/environments/%d/stop", PathEscape(project), environmentID)
-
-	req, err := s.client.NewRequest(http.MethodPost, u, opt, options)
-	if err != nil {
-		return nil, nil, err
-	}
-
-	env := new(Environment)
-	resp, err := s.client.Do(req, env)
-	if err != nil {
-		return nil, resp, err
-	}
-
-	return env, resp, nil
-=======
-func (s *EnvironmentsService) StopEnvironment(pid any, environmentID int, opt *StopEnvironmentOptions, options ...RequestOptionFunc) (*Environment, *Response, error) {
 	return do[*Environment](s.client,
 		withMethod(http.MethodPost),
 		withPath("projects/%s/environments/%d/stop", ProjectID{pid}, environmentID),
 		withAPIOpts(opt),
 		withRequestOpts(options...),
 	)
->>>>>>> 34e3ffd6
 }