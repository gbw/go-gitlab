--- conflicted
+++ resolved
@@ -102,33 +102,11 @@
 //
 // GitLab API docs:
 // https://docs.gitlab.com/api/feature_flag_user_lists/#get-a-feature-flag-user-list
-<<<<<<< HEAD
 func (s *FeatureFlagUserListsService) GetFeatureFlagUserList(pid any, iid int64, options ...RequestOptionFunc) (*FeatureFlagUserList, *Response, error) {
-	project, err := parseID(pid)
-	if err != nil {
-		return nil, nil, err
-	}
-	u := fmt.Sprintf("projects/%s/feature_flags_user_lists/%d", PathEscape(project), iid)
-
-	req, err := s.client.NewRequest(http.MethodGet, u, nil, options)
-	if err != nil {
-		return nil, nil, err
-	}
-
-	list := new(FeatureFlagUserList)
-	resp, err := s.client.Do(req, list)
-	if err != nil {
-		return nil, resp, err
-	}
-
-	return list, resp, nil
-=======
-func (s *FeatureFlagUserListsService) GetFeatureFlagUserList(pid any, iid int, options ...RequestOptionFunc) (*FeatureFlagUserList, *Response, error) {
 	return do[*FeatureFlagUserList](s.client,
 		withPath("projects/%s/feature_flags_user_lists/%d", ProjectID{pid}, iid),
 		withRequestOpts(options...),
 	)
->>>>>>> 34e3ffd6
 }
 
 // UpdateFeatureFlagUserListOptions represents the available
@@ -145,62 +123,24 @@
 //
 // GitLab API docs:
 // https://docs.gitlab.com/api/feature_flag_user_lists/#update-a-feature-flag-user-list
-<<<<<<< HEAD
 func (s *FeatureFlagUserListsService) UpdateFeatureFlagUserList(pid any, iid int64, opt *UpdateFeatureFlagUserListOptions, options ...RequestOptionFunc) (*FeatureFlagUserList, *Response, error) {
-	project, err := parseID(pid)
-	if err != nil {
-		return nil, nil, err
-	}
-	u := fmt.Sprintf("projects/%s/feature_flags_user_lists/%d", PathEscape(project), iid)
-
-	req, err := s.client.NewRequest(http.MethodPut, u, opt, options)
-	if err != nil {
-		return nil, nil, err
-	}
-
-	list := new(FeatureFlagUserList)
-	resp, err := s.client.Do(req, list)
-	if err != nil {
-		return nil, resp, err
-	}
-
-	return list, resp, nil
-=======
-func (s *FeatureFlagUserListsService) UpdateFeatureFlagUserList(pid any, iid int, opt *UpdateFeatureFlagUserListOptions, options ...RequestOptionFunc) (*FeatureFlagUserList, *Response, error) {
 	return do[*FeatureFlagUserList](s.client,
 		withMethod(http.MethodPut),
 		withPath("projects/%s/feature_flags_user_lists/%d", ProjectID{pid}, iid),
 		withAPIOpts(opt),
 		withRequestOpts(options...),
 	)
->>>>>>> 34e3ffd6
 }
 
 // DeleteFeatureFlagUserList deletes a feature flag user list.
 //
 // GitLab API docs:
 // https://docs.gitlab.com/api/feature_flag_user_lists/#delete-feature-flag-user-list
-<<<<<<< HEAD
 func (s *FeatureFlagUserListsService) DeleteFeatureFlagUserList(pid any, iid int64, options ...RequestOptionFunc) (*Response, error) {
-	project, err := parseID(pid)
-	if err != nil {
-		return nil, err
-	}
-	u := fmt.Sprintf("projects/%s/feature_flags_user_lists/%d", PathEscape(project), iid)
-
-	req, err := s.client.NewRequest(http.MethodDelete, u, nil, options)
-	if err != nil {
-		return nil, err
-	}
-
-	return s.client.Do(req, nil)
-=======
-func (s *FeatureFlagUserListsService) DeleteFeatureFlagUserList(pid any, iid int, options ...RequestOptionFunc) (*Response, error) {
 	_, resp, err := do[none](s.client,
 		withMethod(http.MethodDelete),
 		withPath("projects/%s/feature_flags_user_lists/%d", ProjectID{pid}, iid),
 		withRequestOpts(options...),
 	)
 	return resp, err
->>>>>>> 34e3ffd6
 }