//
// Copyright 2021, Sander van Harmelen
//
// Licensed under the Apache License, Version 2.0 (the "License");
// you may not use this file except in compliance with the License.
// You may obtain a copy of the License at
//
//     http://www.apache.org/licenses/LICENSE-2.0
//
// Unless required by applicable law or agreed to in writing, software
// distributed under the License is distributed on an "AS IS" BASIS,
// WITHOUT WARRANTIES OR CONDITIONS OF ANY KIND, either express or implied.
// See the License for the specific language governing permissions and
// limitations under the License.
//

package gitlab

import (
	"fmt"
	"net/http"
)

type (
	IssueBoardsServiceInterface interface {
		// CreateIssueBoard creates a new issue board.
		//
		// GitLab API docs:
		// https://docs.gitlab.com/api/boards/#create-an-issue-board
		CreateIssueBoard(pid any, opt *CreateIssueBoardOptions, options ...RequestOptionFunc) (*IssueBoard, *Response, error)

		// UpdateIssueBoard update an issue board.
		//
		// GitLab API docs:
		// https://docs.gitlab.com/api/boards/#update-an-issue-board
<<<<<<< HEAD
		UpdateIssueBoard(pid any, board int64, opt *UpdateIssueBoardOptions, options ...RequestOptionFunc) (*IssueBoard, *Response, error)
=======
		UpdateIssueBoard(pid any, board int, opt *UpdateIssueBoardOptions, options ...RequestOptionFunc) (*IssueBoard, *Response, error)
>>>>>>> 34b6941d

		// DeleteIssueBoard deletes an issue board.
		//
		// GitLab API docs:
		// https://docs.gitlab.com/api/boards/#delete-an-issue-board
<<<<<<< HEAD
		DeleteIssueBoard(pid any, board int64, options ...RequestOptionFunc) (*Response, error)
=======
		DeleteIssueBoard(pid any, board int, options ...RequestOptionFunc) (*Response, error)
>>>>>>> 34b6941d

		// ListIssueBoards gets a list of all issue boards in a project.
		//
		// GitLab API docs:
		// https://docs.gitlab.com/api/boards/#list-project-issue-boards
		ListIssueBoards(pid any, opt *ListIssueBoardsOptions, options ...RequestOptionFunc) ([]*IssueBoard, *Response, error)

		// GetIssueBoard gets a single issue board of a project.
		//
		// GitLab API docs:
		// https://docs.gitlab.com/api/boards/#show-a-single-issue-board
<<<<<<< HEAD
		GetIssueBoard(pid any, board int64, options ...RequestOptionFunc) (*IssueBoard, *Response, error)
=======
		GetIssueBoard(pid any, board int, options ...RequestOptionFunc) (*IssueBoard, *Response, error)
>>>>>>> 34b6941d

		// GetIssueBoardLists gets a list of the issue board's lists. Does not include
		// backlog and closed lists.
		//
		// GitLab API docs:
		// https://docs.gitlab.com/api/boards/#list-board-lists-in-a-project-issue-board
<<<<<<< HEAD
		GetIssueBoardLists(pid any, board int64, opt *GetIssueBoardListsOptions, options ...RequestOptionFunc) ([]*BoardList, *Response, error)
=======
		GetIssueBoardLists(pid any, board int, opt *GetIssueBoardListsOptions, options ...RequestOptionFunc) ([]*BoardList, *Response, error)
>>>>>>> 34b6941d

		// GetIssueBoardList gets a single issue board list.
		//
		// GitLab API docs:
		// https://docs.gitlab.com/api/boards/#show-a-single-board-list
<<<<<<< HEAD
		GetIssueBoardList(pid any, board, list int64, options ...RequestOptionFunc) (*BoardList, *Response, error)
=======
		GetIssueBoardList(pid any, board, list int, options ...RequestOptionFunc) (*BoardList, *Response, error)
>>>>>>> 34b6941d

		// CreateIssueBoardList creates a new issue board list.
		//
		// GitLab API docs:
		// https://docs.gitlab.com/api/boards/#create-a-board-list
<<<<<<< HEAD
		CreateIssueBoardList(pid any, board int64, opt *CreateIssueBoardListOptions, options ...RequestOptionFunc) (*BoardList, *Response, error)
=======
		CreateIssueBoardList(pid any, board int, opt *CreateIssueBoardListOptions, options ...RequestOptionFunc) (*BoardList, *Response, error)
>>>>>>> 34b6941d

		// UpdateIssueBoardList updates the position of an existing issue board list.
		//
		// GitLab API docs:
		// https://docs.gitlab.com/api/boards/#reorder-a-list-in-a-board
<<<<<<< HEAD
		UpdateIssueBoardList(pid any, board, list int64, opt *UpdateIssueBoardListOptions, options ...RequestOptionFunc) (*BoardList, *Response, error)
=======
		UpdateIssueBoardList(pid any, board, list int, opt *UpdateIssueBoardListOptions, options ...RequestOptionFunc) (*BoardList, *Response, error)
>>>>>>> 34b6941d

		// DeleteIssueBoardList soft deletes an issue board list. Only for admins and
		// project owners.
		//
		// GitLab API docs:
		// https://docs.gitlab.com/api/boards/#delete-a-board-list-from-a-board
<<<<<<< HEAD
		DeleteIssueBoardList(pid any, board, list int64, options ...RequestOptionFunc) (*Response, error)
=======
		DeleteIssueBoardList(pid any, board, list int, options ...RequestOptionFunc) (*Response, error)
>>>>>>> 34b6941d
	}

	// IssueBoardsService handles communication with the issue board related
	// methods of the GitLab API.
	//
	// GitLab API docs: https://docs.gitlab.com/api/boards/
	IssueBoardsService struct {
		client *Client
	}
)

var _ IssueBoardsServiceInterface = (*IssueBoardsService)(nil)

// IssueBoard represents a GitLab issue board.
//
// GitLab API docs: https://docs.gitlab.com/api/boards/
type IssueBoard struct {
	ID        int64           `json:"id"`
	Name      string          `json:"name"`
	Project   *Project        `json:"project"`
	Milestone *Milestone      `json:"milestone"`
	Assignee  *BasicUser      `json:"assignee"`
	Lists     []*BoardList    `json:"lists"`
	Weight    int64           `json:"weight"`
	Labels    []*LabelDetails `json:"labels"`
}

func (b IssueBoard) String() string {
	return Stringify(b)
}

// BoardList represents a GitLab board list.
//
// GitLab API docs: https://docs.gitlab.com/api/boards/
type BoardList struct {
	ID             int64              `json:"id"`
	Assignee       *BoardListAssignee `json:"assignee"`
	Iteration      *ProjectIteration  `json:"iteration"`
	Label          *Label             `json:"label"`
	MaxIssueCount  int64              `json:"max_issue_count"`
	MaxIssueWeight int64              `json:"max_issue_weight"`
	Milestone      *Milestone         `json:"milestone"`
	Position       int64              `json:"position"`
}

func (b BoardList) String() string {
	return Stringify(b)
}

// BoardListAssignee represents a GitLab board list assignee.
//
// GitLab API docs: https://docs.gitlab.com/api/boards/
type BoardListAssignee struct {
	ID       int64  `json:"id"`
	Name     string `json:"name"`
	Username string `json:"username"`
}

func (a BoardListAssignee) String() string {
	return Stringify(a)
}

// CreateIssueBoardOptions represents the available CreateIssueBoard() options.
//
// GitLab API docs: https://docs.gitlab.com/api/boards/#create-an-issue-board
type CreateIssueBoardOptions struct {
	Name *string `url:"name,omitempty" json:"name,omitempty"`
}

func (s *IssueBoardsService) CreateIssueBoard(pid any, opt *CreateIssueBoardOptions, options ...RequestOptionFunc) (*IssueBoard, *Response, error) {
	project, err := parseID(pid)
	if err != nil {
		return nil, nil, err
	}
	u := fmt.Sprintf("projects/%s/boards", PathEscape(project))

	req, err := s.client.NewRequest(http.MethodPost, u, opt, options)
	if err != nil {
		return nil, nil, err
	}

	board := new(IssueBoard)
	resp, err := s.client.Do(req, board)
	if err != nil {
		return nil, resp, err
	}

	return board, resp, nil
}

// UpdateIssueBoardOptions represents the available UpdateIssueBoard() options.
//
// GitLab API docs: https://docs.gitlab.com/api/boards/#update-an-issue-board
type UpdateIssueBoardOptions struct {
	Name        *string       `url:"name,omitempty" json:"name,omitempty"`
	AssigneeID  *int64        `url:"assignee_id,omitempty" json:"assignee_id,omitempty"`
	MilestoneID *int64        `url:"milestone_id,omitempty" json:"milestone_id,omitempty"`
	Labels      *LabelOptions `url:"labels,omitempty" json:"labels,omitempty"`
	Weight      *int64        `url:"weight,omitempty" json:"weight,omitempty"`
}

<<<<<<< HEAD
func (s *IssueBoardsService) UpdateIssueBoard(pid any, board int64, opt *UpdateIssueBoardOptions, options ...RequestOptionFunc) (*IssueBoard, *Response, error) {
=======
func (s *IssueBoardsService) UpdateIssueBoard(pid any, board int, opt *UpdateIssueBoardOptions, options ...RequestOptionFunc) (*IssueBoard, *Response, error) {
>>>>>>> 34b6941d
	project, err := parseID(pid)
	if err != nil {
		return nil, nil, err
	}
	u := fmt.Sprintf("projects/%s/boards/%d", PathEscape(project), board)

	req, err := s.client.NewRequest(http.MethodPut, u, opt, options)
	if err != nil {
		return nil, nil, err
	}

	is := new(IssueBoard)
	resp, err := s.client.Do(req, is)
	if err != nil {
		return nil, resp, err
	}

	return is, resp, nil
}

<<<<<<< HEAD
func (s *IssueBoardsService) DeleteIssueBoard(pid any, board int64, options ...RequestOptionFunc) (*Response, error) {
=======
func (s *IssueBoardsService) DeleteIssueBoard(pid any, board int, options ...RequestOptionFunc) (*Response, error) {
>>>>>>> 34b6941d
	project, err := parseID(pid)
	if err != nil {
		return nil, err
	}
	u := fmt.Sprintf("projects/%s/boards/%d", PathEscape(project), board)

	req, err := s.client.NewRequest(http.MethodDelete, u, nil, options)
	if err != nil {
		return nil, err
	}

	return s.client.Do(req, nil)
}

// ListIssueBoardsOptions represents the available ListIssueBoards() options.
//
// GitLab API docs: https://docs.gitlab.com/api/boards/#list-project-issue-boards
type ListIssueBoardsOptions struct {
	ListOptions
}

func (s *IssueBoardsService) ListIssueBoards(pid any, opt *ListIssueBoardsOptions, options ...RequestOptionFunc) ([]*IssueBoard, *Response, error) {
	project, err := parseID(pid)
	if err != nil {
		return nil, nil, err
	}
	u := fmt.Sprintf("projects/%s/boards", PathEscape(project))

	req, err := s.client.NewRequest(http.MethodGet, u, opt, options)
	if err != nil {
		return nil, nil, err
	}

	var is []*IssueBoard
	resp, err := s.client.Do(req, &is)
	if err != nil {
		return nil, resp, err
	}

	return is, resp, nil
}

<<<<<<< HEAD
func (s *IssueBoardsService) GetIssueBoard(pid any, board int64, options ...RequestOptionFunc) (*IssueBoard, *Response, error) {
=======
func (s *IssueBoardsService) GetIssueBoard(pid any, board int, options ...RequestOptionFunc) (*IssueBoard, *Response, error) {
>>>>>>> 34b6941d
	project, err := parseID(pid)
	if err != nil {
		return nil, nil, err
	}
	u := fmt.Sprintf("projects/%s/boards/%d", PathEscape(project), board)

	req, err := s.client.NewRequest(http.MethodGet, u, nil, options)
	if err != nil {
		return nil, nil, err
	}

	ib := new(IssueBoard)
	resp, err := s.client.Do(req, ib)
	if err != nil {
		return nil, resp, err
	}

	return ib, resp, nil
}

// GetIssueBoardListsOptions represents the available GetIssueBoardLists() options.
//
// GitLab API docs: https://docs.gitlab.com/api/boards/#list-board-lists-in-a-project-issue-board
type GetIssueBoardListsOptions struct {
	ListOptions
}

<<<<<<< HEAD
func (s *IssueBoardsService) GetIssueBoardLists(pid any, board int64, opt *GetIssueBoardListsOptions, options ...RequestOptionFunc) ([]*BoardList, *Response, error) {
=======
func (s *IssueBoardsService) GetIssueBoardLists(pid any, board int, opt *GetIssueBoardListsOptions, options ...RequestOptionFunc) ([]*BoardList, *Response, error) {
>>>>>>> 34b6941d
	project, err := parseID(pid)
	if err != nil {
		return nil, nil, err
	}
	u := fmt.Sprintf("projects/%s/boards/%d/lists", PathEscape(project), board)

	req, err := s.client.NewRequest(http.MethodGet, u, opt, options)
	if err != nil {
		return nil, nil, err
	}

	var bl []*BoardList
	resp, err := s.client.Do(req, &bl)
	if err != nil {
		return nil, resp, err
	}

	return bl, resp, nil
}

<<<<<<< HEAD
func (s *IssueBoardsService) GetIssueBoardList(pid any, board, list int64, options ...RequestOptionFunc) (*BoardList, *Response, error) {
=======
func (s *IssueBoardsService) GetIssueBoardList(pid any, board, list int, options ...RequestOptionFunc) (*BoardList, *Response, error) {
>>>>>>> 34b6941d
	project, err := parseID(pid)
	if err != nil {
		return nil, nil, err
	}
	u := fmt.Sprintf("projects/%s/boards/%d/lists/%d",
		PathEscape(project),
		board,
		list,
	)

	req, err := s.client.NewRequest(http.MethodGet, u, nil, options)
	if err != nil {
		return nil, nil, err
	}

	bl := new(BoardList)
	resp, err := s.client.Do(req, bl)
	if err != nil {
		return nil, resp, err
	}

	return bl, resp, nil
}

// CreateIssueBoardListOptions represents the available CreateIssueBoardList()
// options.
//
// GitLab API docs: https://docs.gitlab.com/api/boards/#create-a-board-list
type CreateIssueBoardListOptions struct {
	LabelID     *int64 `url:"label_id,omitempty" json:"label_id,omitempty"`
	AssigneeID  *int64 `url:"assignee_id,omitempty" json:"assignee_id,omitempty"`
	MilestoneID *int64 `url:"milestone_id,omitempty" json:"milestone_id,omitempty"`
	IterationID *int64 `url:"iteration_id,omitempty" json:"iteration_id,omitempty"`
}

<<<<<<< HEAD
func (s *IssueBoardsService) CreateIssueBoardList(pid any, board int64, opt *CreateIssueBoardListOptions, options ...RequestOptionFunc) (*BoardList, *Response, error) {
=======
func (s *IssueBoardsService) CreateIssueBoardList(pid any, board int, opt *CreateIssueBoardListOptions, options ...RequestOptionFunc) (*BoardList, *Response, error) {
>>>>>>> 34b6941d
	project, err := parseID(pid)
	if err != nil {
		return nil, nil, err
	}
	u := fmt.Sprintf("projects/%s/boards/%d/lists", PathEscape(project), board)

	req, err := s.client.NewRequest(http.MethodPost, u, opt, options)
	if err != nil {
		return nil, nil, err
	}

	bl := new(BoardList)
	resp, err := s.client.Do(req, bl)
	if err != nil {
		return nil, resp, err
	}

	return bl, resp, nil
}

// UpdateIssueBoardListOptions represents the available UpdateIssueBoardList()
// options.
//
// GitLab API docs: https://docs.gitlab.com/api/boards/#reorder-a-list-in-a-board
type UpdateIssueBoardListOptions struct {
	Position *int64 `url:"position" json:"position"`
}

<<<<<<< HEAD
func (s *IssueBoardsService) UpdateIssueBoardList(pid any, board, list int64, opt *UpdateIssueBoardListOptions, options ...RequestOptionFunc) (*BoardList, *Response, error) {
=======
func (s *IssueBoardsService) UpdateIssueBoardList(pid any, board, list int, opt *UpdateIssueBoardListOptions, options ...RequestOptionFunc) (*BoardList, *Response, error) {
>>>>>>> 34b6941d
	project, err := parseID(pid)
	if err != nil {
		return nil, nil, err
	}
	u := fmt.Sprintf("projects/%s/boards/%d/lists/%d",
		PathEscape(project),
		board,
		list,
	)

	req, err := s.client.NewRequest(http.MethodPut, u, opt, options)
	if err != nil {
		return nil, nil, err
	}

	bl := new(BoardList)
	resp, err := s.client.Do(req, bl)
	if err != nil {
		return nil, resp, err
	}

	return bl, resp, nil
}

<<<<<<< HEAD
func (s *IssueBoardsService) DeleteIssueBoardList(pid any, board, list int64, options ...RequestOptionFunc) (*Response, error) {
=======
func (s *IssueBoardsService) DeleteIssueBoardList(pid any, board, list int, options ...RequestOptionFunc) (*Response, error) {
>>>>>>> 34b6941d
	project, err := parseID(pid)
	if err != nil {
		return nil, err
	}
	u := fmt.Sprintf("projects/%s/boards/%d/lists/%d",
		PathEscape(project),
		board,
		list,
	)

	req, err := s.client.NewRequest(http.MethodDelete, u, nil, options)
	if err != nil {
		return nil, err
	}

	return s.client.Do(req, nil)
}<|MERGE_RESOLUTION|>--- conflicted
+++ resolved
@@ -27,27 +27,23 @@
 		//
 		// GitLab API docs:
 		// https://docs.gitlab.com/api/boards/#create-an-issue-board
+		// CreateIssueBoard creates a new issue board.
+		//
+		// GitLab API docs:
+		// https://docs.gitlab.com/api/boards/#create-an-issue-board
 		CreateIssueBoard(pid any, opt *CreateIssueBoardOptions, options ...RequestOptionFunc) (*IssueBoard, *Response, error)
 
 		// UpdateIssueBoard update an issue board.
 		//
 		// GitLab API docs:
 		// https://docs.gitlab.com/api/boards/#update-an-issue-board
-<<<<<<< HEAD
 		UpdateIssueBoard(pid any, board int64, opt *UpdateIssueBoardOptions, options ...RequestOptionFunc) (*IssueBoard, *Response, error)
-=======
-		UpdateIssueBoard(pid any, board int, opt *UpdateIssueBoardOptions, options ...RequestOptionFunc) (*IssueBoard, *Response, error)
->>>>>>> 34b6941d
 
 		// DeleteIssueBoard deletes an issue board.
 		//
 		// GitLab API docs:
 		// https://docs.gitlab.com/api/boards/#delete-an-issue-board
-<<<<<<< HEAD
 		DeleteIssueBoard(pid any, board int64, options ...RequestOptionFunc) (*Response, error)
-=======
-		DeleteIssueBoard(pid any, board int, options ...RequestOptionFunc) (*Response, error)
->>>>>>> 34b6941d
 
 		// ListIssueBoards gets a list of all issue boards in a project.
 		//
@@ -59,63 +55,39 @@
 		//
 		// GitLab API docs:
 		// https://docs.gitlab.com/api/boards/#show-a-single-issue-board
-<<<<<<< HEAD
 		GetIssueBoard(pid any, board int64, options ...RequestOptionFunc) (*IssueBoard, *Response, error)
-=======
-		GetIssueBoard(pid any, board int, options ...RequestOptionFunc) (*IssueBoard, *Response, error)
->>>>>>> 34b6941d
 
 		// GetIssueBoardLists gets a list of the issue board's lists. Does not include
 		// backlog and closed lists.
 		//
 		// GitLab API docs:
 		// https://docs.gitlab.com/api/boards/#list-board-lists-in-a-project-issue-board
-<<<<<<< HEAD
 		GetIssueBoardLists(pid any, board int64, opt *GetIssueBoardListsOptions, options ...RequestOptionFunc) ([]*BoardList, *Response, error)
-=======
-		GetIssueBoardLists(pid any, board int, opt *GetIssueBoardListsOptions, options ...RequestOptionFunc) ([]*BoardList, *Response, error)
->>>>>>> 34b6941d
 
 		// GetIssueBoardList gets a single issue board list.
 		//
 		// GitLab API docs:
 		// https://docs.gitlab.com/api/boards/#show-a-single-board-list
-<<<<<<< HEAD
 		GetIssueBoardList(pid any, board, list int64, options ...RequestOptionFunc) (*BoardList, *Response, error)
-=======
-		GetIssueBoardList(pid any, board, list int, options ...RequestOptionFunc) (*BoardList, *Response, error)
->>>>>>> 34b6941d
 
 		// CreateIssueBoardList creates a new issue board list.
 		//
 		// GitLab API docs:
 		// https://docs.gitlab.com/api/boards/#create-a-board-list
-<<<<<<< HEAD
 		CreateIssueBoardList(pid any, board int64, opt *CreateIssueBoardListOptions, options ...RequestOptionFunc) (*BoardList, *Response, error)
-=======
-		CreateIssueBoardList(pid any, board int, opt *CreateIssueBoardListOptions, options ...RequestOptionFunc) (*BoardList, *Response, error)
->>>>>>> 34b6941d
 
 		// UpdateIssueBoardList updates the position of an existing issue board list.
 		//
 		// GitLab API docs:
 		// https://docs.gitlab.com/api/boards/#reorder-a-list-in-a-board
-<<<<<<< HEAD
 		UpdateIssueBoardList(pid any, board, list int64, opt *UpdateIssueBoardListOptions, options ...RequestOptionFunc) (*BoardList, *Response, error)
-=======
-		UpdateIssueBoardList(pid any, board, list int, opt *UpdateIssueBoardListOptions, options ...RequestOptionFunc) (*BoardList, *Response, error)
->>>>>>> 34b6941d
 
 		// DeleteIssueBoardList soft deletes an issue board list. Only for admins and
 		// project owners.
 		//
 		// GitLab API docs:
 		// https://docs.gitlab.com/api/boards/#delete-a-board-list-from-a-board
-<<<<<<< HEAD
 		DeleteIssueBoardList(pid any, board, list int64, options ...RequestOptionFunc) (*Response, error)
-=======
-		DeleteIssueBoardList(pid any, board, list int, options ...RequestOptionFunc) (*Response, error)
->>>>>>> 34b6941d
 	}
 
 	// IssueBoardsService handles communication with the issue board related
@@ -217,11 +189,7 @@
 	Weight      *int64        `url:"weight,omitempty" json:"weight,omitempty"`
 }
 
-<<<<<<< HEAD
 func (s *IssueBoardsService) UpdateIssueBoard(pid any, board int64, opt *UpdateIssueBoardOptions, options ...RequestOptionFunc) (*IssueBoard, *Response, error) {
-=======
-func (s *IssueBoardsService) UpdateIssueBoard(pid any, board int, opt *UpdateIssueBoardOptions, options ...RequestOptionFunc) (*IssueBoard, *Response, error) {
->>>>>>> 34b6941d
 	project, err := parseID(pid)
 	if err != nil {
 		return nil, nil, err
@@ -242,11 +210,7 @@
 	return is, resp, nil
 }
 
-<<<<<<< HEAD
 func (s *IssueBoardsService) DeleteIssueBoard(pid any, board int64, options ...RequestOptionFunc) (*Response, error) {
-=======
-func (s *IssueBoardsService) DeleteIssueBoard(pid any, board int, options ...RequestOptionFunc) (*Response, error) {
->>>>>>> 34b6941d
 	project, err := parseID(pid)
 	if err != nil {
 		return nil, err
@@ -289,11 +253,7 @@
 	return is, resp, nil
 }
 
-<<<<<<< HEAD
 func (s *IssueBoardsService) GetIssueBoard(pid any, board int64, options ...RequestOptionFunc) (*IssueBoard, *Response, error) {
-=======
-func (s *IssueBoardsService) GetIssueBoard(pid any, board int, options ...RequestOptionFunc) (*IssueBoard, *Response, error) {
->>>>>>> 34b6941d
 	project, err := parseID(pid)
 	if err != nil {
 		return nil, nil, err
@@ -321,11 +281,7 @@
 	ListOptions
 }
 
-<<<<<<< HEAD
 func (s *IssueBoardsService) GetIssueBoardLists(pid any, board int64, opt *GetIssueBoardListsOptions, options ...RequestOptionFunc) ([]*BoardList, *Response, error) {
-=======
-func (s *IssueBoardsService) GetIssueBoardLists(pid any, board int, opt *GetIssueBoardListsOptions, options ...RequestOptionFunc) ([]*BoardList, *Response, error) {
->>>>>>> 34b6941d
 	project, err := parseID(pid)
 	if err != nil {
 		return nil, nil, err
@@ -346,11 +302,7 @@
 	return bl, resp, nil
 }
 
-<<<<<<< HEAD
 func (s *IssueBoardsService) GetIssueBoardList(pid any, board, list int64, options ...RequestOptionFunc) (*BoardList, *Response, error) {
-=======
-func (s *IssueBoardsService) GetIssueBoardList(pid any, board, list int, options ...RequestOptionFunc) (*BoardList, *Response, error) {
->>>>>>> 34b6941d
 	project, err := parseID(pid)
 	if err != nil {
 		return nil, nil, err
@@ -386,11 +338,7 @@
 	IterationID *int64 `url:"iteration_id,omitempty" json:"iteration_id,omitempty"`
 }
 
-<<<<<<< HEAD
 func (s *IssueBoardsService) CreateIssueBoardList(pid any, board int64, opt *CreateIssueBoardListOptions, options ...RequestOptionFunc) (*BoardList, *Response, error) {
-=======
-func (s *IssueBoardsService) CreateIssueBoardList(pid any, board int, opt *CreateIssueBoardListOptions, options ...RequestOptionFunc) (*BoardList, *Response, error) {
->>>>>>> 34b6941d
 	project, err := parseID(pid)
 	if err != nil {
 		return nil, nil, err
@@ -419,11 +367,7 @@
 	Position *int64 `url:"position" json:"position"`
 }
 
-<<<<<<< HEAD
 func (s *IssueBoardsService) UpdateIssueBoardList(pid any, board, list int64, opt *UpdateIssueBoardListOptions, options ...RequestOptionFunc) (*BoardList, *Response, error) {
-=======
-func (s *IssueBoardsService) UpdateIssueBoardList(pid any, board, list int, opt *UpdateIssueBoardListOptions, options ...RequestOptionFunc) (*BoardList, *Response, error) {
->>>>>>> 34b6941d
 	project, err := parseID(pid)
 	if err != nil {
 		return nil, nil, err
@@ -448,11 +392,7 @@
 	return bl, resp, nil
 }
 
-<<<<<<< HEAD
 func (s *IssueBoardsService) DeleteIssueBoardList(pid any, board, list int64, options ...RequestOptionFunc) (*Response, error) {
-=======
-func (s *IssueBoardsService) DeleteIssueBoardList(pid any, board, list int, options ...RequestOptionFunc) (*Response, error) {
->>>>>>> 34b6941d
 	project, err := parseID(pid)
 	if err != nil {
 		return nil, err
