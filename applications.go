//
// Copyright 2021, Sander van Harmelen
//
// Licensed under the Apache License, Version 2.0 (the "License");
// you may not use this file except in compliance with the License.
// You may obtain a copy of the License at
//
//     http://www.apache.org/licenses/LICENSE-2.0
//
// Unless required by applicable law or agreed to in writing, software
// distributed under the License is distributed on an "AS IS" BASIS,
// WITHOUT WARRANTIES OR CONDITIONS OF ANY KIND, either express or implied.
// See the License for the specific language governing permissions and
// limitations under the License.
//

package gitlab

import (
	"net/http"
)

type (
	ApplicationsServiceInterface interface {
		// CreateApplication creates a new application owned by the authenticated user.
		//
		// GitLab API docs:
		// https://docs.gitlab.com/api/applications/#create-an-application
		CreateApplication(opt *CreateApplicationOptions, options ...RequestOptionFunc) (*Application, *Response, error)

		// ListApplications get a list of administrables applications by the authenticated user
		//
		// GitLab API docs:
		// https://docs.gitlab.com/api/applications/#list-all-applications
		ListApplications(opt *ListApplicationsOptions, options ...RequestOptionFunc) ([]*Application, *Response, error)

		// DeleteApplication removes a specific application.
		//
		// GitLab API docs:
		// https://docs.gitlab.com/api/applications/#delete-an-application
<<<<<<< HEAD
		DeleteApplication(application int64, options ...RequestOptionFunc) (*Response, error)
=======
		DeleteApplication(application int, options ...RequestOptionFunc) (*Response, error)
>>>>>>> 34b6941d
	}

	// ApplicationsService handles communication with administrables applications
	// of the GitLab API.
	//
	// GitLab API docs: https://docs.gitlab.com/api/applications/
	ApplicationsService struct {
		client *Client
	}
)

var _ ApplicationsServiceInterface = (*ApplicationsService)(nil)

// Application represents a GitLab application
type Application struct {
	ID              int64  `json:"id"`
	ApplicationID   string `json:"application_id"`
	ApplicationName string `json:"application_name"`
	Secret          string `json:"secret"`
	CallbackURL     string `json:"callback_url"`
	Confidential    bool   `json:"confidential"`
}

// CreateApplicationOptions represents the available CreateApplication() options.
//
// GitLab API docs:
// https://docs.gitlab.com/api/applications/#create-an-application
type CreateApplicationOptions struct {
	Name         *string `url:"name,omitempty" json:"name,omitempty"`
	RedirectURI  *string `url:"redirect_uri,omitempty" json:"redirect_uri,omitempty"`
	Scopes       *string `url:"scopes,omitempty" json:"scopes,omitempty"`
	Confidential *bool   `url:"confidential,omitempty" json:"confidential,omitempty"`
}

func (s *ApplicationsService) CreateApplication(opt *CreateApplicationOptions, options ...RequestOptionFunc) (*Application, *Response, error) {
	return do[*Application](s.client,
		withMethod(http.MethodPost),
		withPath("applications"),
		withAPIOpts(opt),
		withRequestOpts(options...),
	)
}

// ListApplicationsOptions represents the available
// ListApplications() options.
type ListApplicationsOptions struct {
	ListOptions
}

func (s *ApplicationsService) ListApplications(opt *ListApplicationsOptions, options ...RequestOptionFunc) ([]*Application, *Response, error) {
	return do[[]*Application](s.client,
		withMethod(http.MethodGet),
		withPath("applications"),
		withAPIOpts(opt),
		withRequestOpts(options...),
	)
}

<<<<<<< HEAD
func (s *ApplicationsService) DeleteApplication(application int64, options ...RequestOptionFunc) (*Response, error) {
	u := fmt.Sprintf("applications/%d", application)

	req, err := s.client.NewRequest(http.MethodDelete, u, nil, options)
	if err != nil {
		return nil, err
	}

	return s.client.Do(req, nil)
=======
func (s *ApplicationsService) DeleteApplication(application int, options ...RequestOptionFunc) (*Response, error) {
	_, resp, err := do[none](s.client,
		withMethod(http.MethodDelete),
		withPath("applications/%d", application),
		withRequestOpts(options...),
	)
	return resp, err
>>>>>>> 34b6941d
}<|MERGE_RESOLUTION|>--- conflicted
+++ resolved
@@ -38,11 +38,7 @@
 		//
 		// GitLab API docs:
 		// https://docs.gitlab.com/api/applications/#delete-an-application
-<<<<<<< HEAD
 		DeleteApplication(application int64, options ...RequestOptionFunc) (*Response, error)
-=======
-		DeleteApplication(application int, options ...RequestOptionFunc) (*Response, error)
->>>>>>> 34b6941d
 	}
 
 	// ApplicationsService handles communication with administrables applications
@@ -101,23 +97,11 @@
 	)
 }
 
-<<<<<<< HEAD
 func (s *ApplicationsService) DeleteApplication(application int64, options ...RequestOptionFunc) (*Response, error) {
-	u := fmt.Sprintf("applications/%d", application)
-
-	req, err := s.client.NewRequest(http.MethodDelete, u, nil, options)
-	if err != nil {
-		return nil, err
-	}
-
-	return s.client.Do(req, nil)
-=======
-func (s *ApplicationsService) DeleteApplication(application int, options ...RequestOptionFunc) (*Response, error) {
 	_, resp, err := do[none](s.client,
 		withMethod(http.MethodDelete),
 		withPath("applications/%d", application),
 		withRequestOpts(options...),
 	)
 	return resp, err
->>>>>>> 34b6941d
 }