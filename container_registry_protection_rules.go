--- conflicted
+++ resolved
@@ -129,43 +129,7 @@
 	MinimumAccessLevelForDelete *ProtectionRuleAccessLevel `url:"minimum_access_level_for_delete,omitempty" json:"minimum_access_level_for_delete,omitempty"`
 }
 
-<<<<<<< HEAD
 func (s *ContainerRegistryProtectionRulesService) UpdateContainerRegistryProtectionRule(pid any, ruleID int64, opt *UpdateContainerRegistryProtectionRuleOptions, options ...RequestOptionFunc) (*ContainerRegistryProtectionRule, *Response, error) {
-	project, err := parseID(pid)
-	if err != nil {
-		return nil, nil, err
-	}
-	u := fmt.Sprintf("projects/%s/registry/protection/repository/rules/%d", PathEscape(project), ruleID)
-
-	req, err := s.client.NewRequest(http.MethodPatch, u, opt, options)
-	if err != nil {
-		return nil, nil, err
-	}
-
-	rule := new(ContainerRegistryProtectionRule)
-	resp, err := s.client.Do(req, rule)
-	if err != nil {
-		return nil, resp, err
-	}
-
-	return rule, resp, nil
-}
-
-func (s *ContainerRegistryProtectionRulesService) DeleteContainerRegistryProtectionRule(pid any, ruleID int64, options ...RequestOptionFunc) (*Response, error) {
-	project, err := parseID(pid)
-	if err != nil {
-		return nil, err
-	}
-	u := fmt.Sprintf("projects/%s/registry/protection/repository/rules/%d", PathEscape(project), ruleID)
-
-	req, err := s.client.NewRequest(http.MethodDelete, u, nil, options)
-	if err != nil {
-		return nil, err
-	}
-
-	return s.client.Do(req, nil)
-=======
-func (s *ContainerRegistryProtectionRulesService) UpdateContainerRegistryProtectionRule(pid any, ruleID int, opt *UpdateContainerRegistryProtectionRuleOptions, options ...RequestOptionFunc) (*ContainerRegistryProtectionRule, *Response, error) {
 	return do[*ContainerRegistryProtectionRule](s.client,
 		withMethod(http.MethodPatch),
 		withPath("projects/%s/registry/protection/repository/rules/%d", ProjectID{pid}, ruleID),
@@ -174,12 +138,11 @@
 	)
 }
 
-func (s *ContainerRegistryProtectionRulesService) DeleteContainerRegistryProtectionRule(pid any, ruleID int, options ...RequestOptionFunc) (*Response, error) {
+func (s *ContainerRegistryProtectionRulesService) DeleteContainerRegistryProtectionRule(pid any, ruleID int64, options ...RequestOptionFunc) (*Response, error) {
 	_, resp, err := do[none](s.client,
 		withMethod(http.MethodDelete),
 		withPath("projects/%s/registry/protection/repository/rules/%d", ProjectID{pid}, ruleID),
 		withRequestOpts(options...),
 	)
 	return resp, err
->>>>>>> 34e3ffd6
 }