//
// Copyright 2021, Sander van Harmelen
//
// Licensed under the Apache License, Version 2.0 (the "License");
// you may not use this file except in compliance with the License.
// You may obtain a copy of the License at
//
//     http://www.apache.org/licenses/LICENSE-2.0
//
// Unless required by applicable law or agreed to in writing, software
// distributed under the License is distributed on an "AS IS" BASIS,
// WITHOUT WARRANTIES OR CONDITIONS OF ANY KIND, either express or implied.
// See the License for the specific language governing permissions and
// limitations under the License.
//

package gitlab

import (
	"fmt"
	"net/http"
	"time"
)

type (
	// EpicsServiceInterface defines all the API methods for the EpicsService
	// Will be removed in v5 of the API, use Work Items API instead
	EpicsServiceInterface interface {
		// ListGroupEpics gets a list of group epics. This function accepts pagination
		// parameters page and per_page to return the list of group epics.
		// Will be removed in v5 of the API, use Work Items API instead
		//
		// GitLab API docs: https://docs.gitlab.com/api/epics/#list-epics-for-a-group
		ListGroupEpics(gid any, opt *ListGroupEpicsOptions, options ...RequestOptionFunc) ([]*Epic, *Response, error)

		// GetEpic gets a single group epic.
		// Will be removed in v5 of the API, use Work Items API instead
<<<<<<< HEAD
		GetEpic(gid any, epic int64, options ...RequestOptionFunc) (*Epic, *Response, error)
		// Will be removed in v5 of the API, use Work Items API instead
		GetEpicLinks(gid any, epic int64, options ...RequestOptionFunc) ([]*Epic, *Response, error)
=======
		//
		// GitLab API docs: https://docs.gitlab.com/api/epics/#single-epic
		GetEpic(gid any, epic int, options ...RequestOptionFunc) (*Epic, *Response, error)

		// GetEpicLinks gets all child epics of an epic.
		// Will be removed in v5 of the API, use Work Items API instead
		//
		// GitLab API docs: https://docs.gitlab.com/api/epic_links/
		GetEpicLinks(gid any, epic int, options ...RequestOptionFunc) ([]*Epic, *Response, error)

		// CreateEpic creates a new group epic.
>>>>>>> 34b6941d
		// Will be removed in v5 of the API, use Work Items API instead
		//
		// GitLab API docs: https://docs.gitlab.com/api/epics/#new-epic
		CreateEpic(gid any, opt *CreateEpicOptions, options ...RequestOptionFunc) (*Epic, *Response, error)

		// UpdateEpic updates an existing group epic. This function is also used
		// to mark an epic as closed.
		// Will be removed in v5 of the API, use Work Items API instead
<<<<<<< HEAD
		UpdateEpic(gid any, epic int64, opt *UpdateEpicOptions, options ...RequestOptionFunc) (*Epic, *Response, error)
		// Will be removed in v5 of the API, use Work Items API instead
		DeleteEpic(gid any, epic int64, options ...RequestOptionFunc) (*Response, error)
=======
		//
		// GitLab API docs: https://docs.gitlab.com/api/epics/#update-epic
		UpdateEpic(gid any, epic int, opt *UpdateEpicOptions, options ...RequestOptionFunc) (*Epic, *Response, error)

		// DeleteEpic deletes a single group epic.
		// Will be removed in v5 of the API, use Work Items API instead
		//
		// GitLab API docs: https://docs.gitlab.com/api/epics/#delete-epic
		DeleteEpic(gid any, epic int, options ...RequestOptionFunc) (*Response, error)
>>>>>>> 34b6941d
	}

	// EpicsService handles communication with the epic related methods
	// of the GitLab API.
	// Will be removed in v5 of the API, use Work Items API instead
	//
	// GitLab API docs: https://docs.gitlab.com/api/epics/
	EpicsService struct {
		client *Client
	}
)

// Will be removed in v5 of the API, use Work Items API instead
var _ EpicsServiceInterface = (*EpicsService)(nil)

// EpicAuthor represents a author of the epic.
// Will be removed in v5 of the API, use Work Items API instead
type EpicAuthor struct {
	ID        int64  `json:"id"`
	State     string `json:"state"`
	WebURL    string `json:"web_url"`
	Name      string `json:"name"`
	AvatarURL string `json:"avatar_url"`
	Username  string `json:"username"`
}

// Epic represents a GitLab epic.
// Will be removed in v5 of the API, use Work Items API instead
//
// GitLab API docs: https://docs.gitlab.com/api/epics/
type Epic struct {
	ID                      int64       `json:"id"`
	IID                     int64       `json:"iid"`
	GroupID                 int64       `json:"group_id"`
	ParentID                int64       `json:"parent_id"`
	Title                   string      `json:"title"`
	Description             string      `json:"description"`
	State                   string      `json:"state"`
	Confidential            bool        `json:"confidential"`
	WebURL                  string      `json:"web_url"`
	Author                  *EpicAuthor `json:"author"`
	StartDate               *ISOTime    `json:"start_date"`
	StartDateIsFixed        bool        `json:"start_date_is_fixed"`
	StartDateFixed          *ISOTime    `json:"start_date_fixed"`
	StartDateFromMilestones *ISOTime    `json:"start_date_from_milestones"`
	DueDate                 *ISOTime    `json:"due_date"`
	DueDateIsFixed          bool        `json:"due_date_is_fixed"`
	DueDateFixed            *ISOTime    `json:"due_date_fixed"`
	DueDateFromMilestones   *ISOTime    `json:"due_date_from_milestones"`
	CreatedAt               *time.Time  `json:"created_at"`
	UpdatedAt               *time.Time  `json:"updated_at"`
	ClosedAt                *time.Time  `json:"closed_at"`
	Labels                  []string    `json:"labels"`
	Upvotes                 int64       `json:"upvotes"`
	Downvotes               int64       `json:"downvotes"`
	UserNotesCount          int64       `json:"user_notes_count"`
	URL                     string      `json:"url"`
}

// String gets a string representation of an Epic.
//
// Will be removed in v5 of the API, use Work Items API instead
func (e Epic) String() string {
	return Stringify(e)
}

// ListGroupEpicsOptions represents the available ListGroupEpics() options.
// Will be removed in v5 of the API, use Work Items API instead
//
// GitLab API docs: https://docs.gitlab.com/api/epics/#list-epics-for-a-group
type ListGroupEpicsOptions struct {
	ListOptions
	AuthorID                *int64        `url:"author_id,omitempty" json:"author_id,omitempty"`
	Labels                  *LabelOptions `url:"labels,comma,omitempty" json:"labels,omitempty"`
	WithLabelDetails        *bool         `url:"with_labels_details,omitempty" json:"with_labels_details,omitempty"`
	OrderBy                 *string       `url:"order_by,omitempty" json:"order_by,omitempty"`
	Sort                    *string       `url:"sort,omitempty" json:"sort,omitempty"`
	Search                  *string       `url:"search,omitempty" json:"search,omitempty"`
	State                   *string       `url:"state,omitempty" json:"state,omitempty"`
	CreatedAfter            *time.Time    `url:"created_after,omitempty" json:"created_after,omitempty"`
	CreatedBefore           *time.Time    `url:"created_before,omitempty" json:"created_before,omitempty"`
	UpdatedAfter            *time.Time    `url:"updated_after,omitempty" json:"updated_after,omitempty"`
	UpdatedBefore           *time.Time    `url:"updated_before,omitempty" json:"updated_before,omitempty"`
	IncludeAncestorGroups   *bool         `url:"include_ancestor_groups,omitempty" json:"include_ancestor_groups,omitempty"`
	IncludeDescendantGroups *bool         `url:"include_descendant_groups,omitempty" json:"include_descendant_groups,omitempty"`
	MyReactionEmoji         *string       `url:"my_reaction_emoji,omitempty" json:"my_reaction_emoji,omitempty"`
}

func (s *EpicsService) ListGroupEpics(gid any, opt *ListGroupEpicsOptions, options ...RequestOptionFunc) ([]*Epic, *Response, error) {
	group, err := parseID(gid)
	if err != nil {
		return nil, nil, err
	}
	u := fmt.Sprintf("groups/%s/epics", PathEscape(group))

	req, err := s.client.NewRequest(http.MethodGet, u, opt, options)
	if err != nil {
		return nil, nil, err
	}

	var es []*Epic
	resp, err := s.client.Do(req, &es)
	if err != nil {
		return nil, resp, err
	}

	return es, resp, nil
}

<<<<<<< HEAD
// GetEpic gets a single group epic.
// Will be removed in v5 of the API, use Work Items API instead
//
// GitLab API docs: https://docs.gitlab.com/api/epics/#single-epic
func (s *EpicsService) GetEpic(gid any, epic int64, options ...RequestOptionFunc) (*Epic, *Response, error) {
=======
func (s *EpicsService) GetEpic(gid any, epic int, options ...RequestOptionFunc) (*Epic, *Response, error) {
>>>>>>> 34b6941d
	group, err := parseID(gid)
	if err != nil {
		return nil, nil, err
	}
	u := fmt.Sprintf("groups/%s/epics/%d", PathEscape(group), epic)

	req, err := s.client.NewRequest(http.MethodGet, u, nil, options)
	if err != nil {
		return nil, nil, err
	}

	e := new(Epic)
	resp, err := s.client.Do(req, e)
	if err != nil {
		return nil, resp, err
	}

	return e, resp, nil
}

<<<<<<< HEAD
// GetEpicLinks gets all child epics of an epic.
// Will be removed in v5 of the API, use Work Items API instead
//
// GitLab API docs: https://docs.gitlab.com/api/epic_links/
func (s *EpicsService) GetEpicLinks(gid any, epic int64, options ...RequestOptionFunc) ([]*Epic, *Response, error) {
=======
func (s *EpicsService) GetEpicLinks(gid any, epic int, options ...RequestOptionFunc) ([]*Epic, *Response, error) {
>>>>>>> 34b6941d
	group, err := parseID(gid)
	if err != nil {
		return nil, nil, err
	}
	u := fmt.Sprintf("groups/%s/epics/%d/epics", PathEscape(group), epic)

	req, err := s.client.NewRequest(http.MethodGet, u, nil, options)
	if err != nil {
		return nil, nil, err
	}

	var e []*Epic
	resp, err := s.client.Do(req, &e)
	if err != nil {
		return nil, resp, err
	}

	return e, resp, nil
}

// CreateEpicOptions represents the available CreateEpic() options.
// Will be removed in v5 of the API, use Work Items API instead
//
// GitLab API docs: https://docs.gitlab.com/api/epics/#new-epic
type CreateEpicOptions struct {
	Title            *string       `url:"title,omitempty" json:"title,omitempty"`
	Labels           *LabelOptions `url:"labels,comma,omitempty" json:"labels,omitempty"`
	Description      *string       `url:"description,omitempty" json:"description,omitempty"`
	Color            *string       `url:"color,omitempty" json:"color,omitempty"`
	Confidential     *bool         `url:"confidential,omitempty" json:"confidential,omitempty"`
	CreatedAt        *time.Time    `url:"created_at,omitempty" json:"created_at,omitempty"`
	StartDateIsFixed *bool         `url:"start_date_is_fixed,omitempty" json:"start_date_is_fixed,omitempty"`
	StartDateFixed   *ISOTime      `url:"start_date_fixed,omitempty" json:"start_date_fixed,omitempty"`
	DueDateIsFixed   *bool         `url:"due_date_is_fixed,omitempty" json:"due_date_is_fixed,omitempty"`
	DueDateFixed     *ISOTime      `url:"due_date_fixed,omitempty" json:"due_date_fixed,omitempty"`
	ParentID         *int64        `url:"parent_id,omitempty" json:"parent_id,omitempty"`
}

func (s *EpicsService) CreateEpic(gid any, opt *CreateEpicOptions, options ...RequestOptionFunc) (*Epic, *Response, error) {
	group, err := parseID(gid)
	if err != nil {
		return nil, nil, err
	}
	u := fmt.Sprintf("groups/%s/epics", PathEscape(group))

	req, err := s.client.NewRequest(http.MethodPost, u, opt, options)
	if err != nil {
		return nil, nil, err
	}

	e := new(Epic)
	resp, err := s.client.Do(req, e)
	if err != nil {
		return nil, resp, err
	}

	return e, resp, nil
}

// UpdateEpicOptions represents the available UpdateEpic() options.
// Will be removed in v5 of the API, use Work Items API instead
//
// GitLab API docs: https://docs.gitlab.com/api/epics/#update-epic
type UpdateEpicOptions struct {
	AddLabels        *LabelOptions `url:"add_labels,omitempty" json:"add_labels,omitempty"`
	Confidential     *bool         `url:"confidential,omitempty" json:"confidential,omitempty"`
	Description      *string       `url:"description,omitempty" json:"description,omitempty"`
	DueDateFixed     *ISOTime      `url:"due_date_fixed,omitempty" json:"due_date_fixed,omitempty"`
	DueDateIsFixed   *bool         `url:"due_date_is_fixed,omitempty" json:"due_date_is_fixed,omitempty"`
	Labels           *LabelOptions `url:"labels,comma,omitempty" json:"labels,omitempty"`
	ParentID         *int64        `url:"parent_id,omitempty" json:"parent_id,omitempty"`
	RemoveLabels     *LabelOptions `url:"remove_labels,omitempty" json:"remove_labels,omitempty"`
	StartDateFixed   *ISOTime      `url:"start_date_fixed,omitempty" json:"start_date_fixed,omitempty"`
	StartDateIsFixed *bool         `url:"start_date_is_fixed,omitempty" json:"start_date_is_fixed,omitempty"`
	StateEvent       *string       `url:"state_event,omitempty" json:"state_event,omitempty"`
	Title            *string       `url:"title,omitempty" json:"title,omitempty"`
	UpdatedAt        *time.Time    `url:"updated_at,omitempty" json:"updated_at,omitempty"`
	Color            *string       `url:"color,omitempty" json:"color,omitempty"`
}

<<<<<<< HEAD
// UpdateEpic updates an existing group epic. This function is also used
// to mark an epic as closed.
// Will be removed in v5 of the API, use Work Items API instead
//
// GitLab API docs: https://docs.gitlab.com/api/epics/#update-epic
func (s *EpicsService) UpdateEpic(gid any, epic int64, opt *UpdateEpicOptions, options ...RequestOptionFunc) (*Epic, *Response, error) {
=======
func (s *EpicsService) UpdateEpic(gid any, epic int, opt *UpdateEpicOptions, options ...RequestOptionFunc) (*Epic, *Response, error) {
>>>>>>> 34b6941d
	group, err := parseID(gid)
	if err != nil {
		return nil, nil, err
	}
	u := fmt.Sprintf("groups/%s/epics/%d", PathEscape(group), epic)

	req, err := s.client.NewRequest(http.MethodPut, u, opt, options)
	if err != nil {
		return nil, nil, err
	}

	e := new(Epic)
	resp, err := s.client.Do(req, e)
	if err != nil {
		return nil, resp, err
	}

	return e, resp, nil
}

<<<<<<< HEAD
// DeleteEpic deletes a single group epic.
// Will be removed in v5 of the API, use Work Items API instead
//
// GitLab API docs: https://docs.gitlab.com/api/epics/#delete-epic
func (s *EpicsService) DeleteEpic(gid any, epic int64, options ...RequestOptionFunc) (*Response, error) {
=======
func (s *EpicsService) DeleteEpic(gid any, epic int, options ...RequestOptionFunc) (*Response, error) {
>>>>>>> 34b6941d
	group, err := parseID(gid)
	if err != nil {
		return nil, err
	}
	u := fmt.Sprintf("groups/%s/epics/%d", PathEscape(group), epic)

	req, err := s.client.NewRequest(http.MethodDelete, u, nil, options)
	if err != nil {
		return nil, err
	}

	return s.client.Do(req, nil)
}<|MERGE_RESOLUTION|>--- conflicted
+++ resolved
@@ -35,23 +35,9 @@
 
 		// GetEpic gets a single group epic.
 		// Will be removed in v5 of the API, use Work Items API instead
-<<<<<<< HEAD
 		GetEpic(gid any, epic int64, options ...RequestOptionFunc) (*Epic, *Response, error)
 		// Will be removed in v5 of the API, use Work Items API instead
 		GetEpicLinks(gid any, epic int64, options ...RequestOptionFunc) ([]*Epic, *Response, error)
-=======
-		//
-		// GitLab API docs: https://docs.gitlab.com/api/epics/#single-epic
-		GetEpic(gid any, epic int, options ...RequestOptionFunc) (*Epic, *Response, error)
-
-		// GetEpicLinks gets all child epics of an epic.
-		// Will be removed in v5 of the API, use Work Items API instead
-		//
-		// GitLab API docs: https://docs.gitlab.com/api/epic_links/
-		GetEpicLinks(gid any, epic int, options ...RequestOptionFunc) ([]*Epic, *Response, error)
-
-		// CreateEpic creates a new group epic.
->>>>>>> 34b6941d
 		// Will be removed in v5 of the API, use Work Items API instead
 		//
 		// GitLab API docs: https://docs.gitlab.com/api/epics/#new-epic
@@ -60,21 +46,9 @@
 		// UpdateEpic updates an existing group epic. This function is also used
 		// to mark an epic as closed.
 		// Will be removed in v5 of the API, use Work Items API instead
-<<<<<<< HEAD
 		UpdateEpic(gid any, epic int64, opt *UpdateEpicOptions, options ...RequestOptionFunc) (*Epic, *Response, error)
 		// Will be removed in v5 of the API, use Work Items API instead
 		DeleteEpic(gid any, epic int64, options ...RequestOptionFunc) (*Response, error)
-=======
-		//
-		// GitLab API docs: https://docs.gitlab.com/api/epics/#update-epic
-		UpdateEpic(gid any, epic int, opt *UpdateEpicOptions, options ...RequestOptionFunc) (*Epic, *Response, error)
-
-		// DeleteEpic deletes a single group epic.
-		// Will be removed in v5 of the API, use Work Items API instead
-		//
-		// GitLab API docs: https://docs.gitlab.com/api/epics/#delete-epic
-		DeleteEpic(gid any, epic int, options ...RequestOptionFunc) (*Response, error)
->>>>>>> 34b6941d
 	}
 
 	// EpicsService handles communication with the epic related methods
@@ -184,15 +158,11 @@
 	return es, resp, nil
 }
 
-<<<<<<< HEAD
 // GetEpic gets a single group epic.
 // Will be removed in v5 of the API, use Work Items API instead
 //
 // GitLab API docs: https://docs.gitlab.com/api/epics/#single-epic
 func (s *EpicsService) GetEpic(gid any, epic int64, options ...RequestOptionFunc) (*Epic, *Response, error) {
-=======
-func (s *EpicsService) GetEpic(gid any, epic int, options ...RequestOptionFunc) (*Epic, *Response, error) {
->>>>>>> 34b6941d
 	group, err := parseID(gid)
 	if err != nil {
 		return nil, nil, err
@@ -213,15 +183,11 @@
 	return e, resp, nil
 }
 
-<<<<<<< HEAD
 // GetEpicLinks gets all child epics of an epic.
 // Will be removed in v5 of the API, use Work Items API instead
 //
 // GitLab API docs: https://docs.gitlab.com/api/epic_links/
 func (s *EpicsService) GetEpicLinks(gid any, epic int64, options ...RequestOptionFunc) ([]*Epic, *Response, error) {
-=======
-func (s *EpicsService) GetEpicLinks(gid any, epic int, options ...RequestOptionFunc) ([]*Epic, *Response, error) {
->>>>>>> 34b6941d
 	group, err := parseID(gid)
 	if err != nil {
 		return nil, nil, err
@@ -302,16 +268,12 @@
 	Color            *string       `url:"color,omitempty" json:"color,omitempty"`
 }
 
-<<<<<<< HEAD
 // UpdateEpic updates an existing group epic. This function is also used
 // to mark an epic as closed.
 // Will be removed in v5 of the API, use Work Items API instead
 //
 // GitLab API docs: https://docs.gitlab.com/api/epics/#update-epic
 func (s *EpicsService) UpdateEpic(gid any, epic int64, opt *UpdateEpicOptions, options ...RequestOptionFunc) (*Epic, *Response, error) {
-=======
-func (s *EpicsService) UpdateEpic(gid any, epic int, opt *UpdateEpicOptions, options ...RequestOptionFunc) (*Epic, *Response, error) {
->>>>>>> 34b6941d
 	group, err := parseID(gid)
 	if err != nil {
 		return nil, nil, err
@@ -332,15 +294,11 @@
 	return e, resp, nil
 }
 
-<<<<<<< HEAD
 // DeleteEpic deletes a single group epic.
 // Will be removed in v5 of the API, use Work Items API instead
 //
 // GitLab API docs: https://docs.gitlab.com/api/epics/#delete-epic
 func (s *EpicsService) DeleteEpic(gid any, epic int64, options ...RequestOptionFunc) (*Response, error) {
-=======
-func (s *EpicsService) DeleteEpic(gid any, epic int, options ...RequestOptionFunc) (*Response, error) {
->>>>>>> 34b6941d
 	group, err := parseID(gid)
 	if err != nil {
 		return nil, err
