//
// Copyright 2021, Sander van Harmelen
//
// Licensed under the Apache License, Version 2.0 (the "License");
// you may not use this file except in compliance with the License.
// You may obtain a copy of the License at
//
//     http://www.apache.org/licenses/LICENSE-2.0
//
// Unless required by applicable law or agreed to in writing, software
// distributed under the License is distributed on an "AS IS" BASIS,
// WITHOUT WARRANTIES OR CONDITIONS OF ANY KIND, either express or implied.
// See the License for the specific language governing permissions and
// limitations under the License.
//

package gitlab

import (
	"encoding/json"
	"fmt"
	"io"
	"net/http"

	retryablehttp "github.com/hashicorp/go-retryablehttp"
)

type (
	TopicsServiceInterface interface {
		ListTopics(opt *ListTopicsOptions, options ...RequestOptionFunc) ([]*Topic, *Response, error)
		GetTopic(topic int64, options ...RequestOptionFunc) (*Topic, *Response, error)
		CreateTopic(opt *CreateTopicOptions, options ...RequestOptionFunc) (*Topic, *Response, error)
		UpdateTopic(topic int64, opt *UpdateTopicOptions, options ...RequestOptionFunc) (*Topic, *Response, error)
		DeleteTopic(topic int64, options ...RequestOptionFunc) (*Response, error)
	}

	// TopicsService handles communication with the topics related methods
	// of the GitLab API.
	//
	// GitLab API docs: https://docs.gitlab.com/api/topics/
	TopicsService struct {
		client *Client
	}
)

var _ TopicsServiceInterface = (*TopicsService)(nil)

// Topic represents a GitLab project topic.
//
// GitLab API docs: https://docs.gitlab.com/api/topics/
type Topic struct {
	ID                 int64  `json:"id"`
	Name               string `json:"name"`
	Title              string `json:"title"`
	Description        string `json:"description"`
	TotalProjectsCount uint64 `json:"total_projects_count"`
	AvatarURL          string `json:"avatar_url"`
}

func (t Topic) String() string {
	return Stringify(t)
}

// ListTopicsOptions represents the available ListTopics() options.
//
// GitLab API docs: https://docs.gitlab.com/api/topics/#list-topics
type ListTopicsOptions struct {
	ListOptions
	Search *string `url:"search,omitempty" json:"search,omitempty"`
}

// ListTopics returns a list of project topics in the GitLab instance ordered
// by number of associated projects.
//
// GitLab API docs: https://docs.gitlab.com/api/topics/#list-topics
func (s *TopicsService) ListTopics(opt *ListTopicsOptions, options ...RequestOptionFunc) ([]*Topic, *Response, error) {
	res, resp, err := do[[]*Topic](s.client,
		withMethod(http.MethodGet),
		withPath("topics"),
		withAPIOpts(opt),
		withRequestOpts(options...),
	)
	if err != nil {
		return nil, resp, err
	}
	return res, resp, nil
}

// GetTopic gets a project topic by ID.
//
// GitLab API docs: https://docs.gitlab.com/api/topics/#get-a-topic
<<<<<<< HEAD
func (s *TopicsService) GetTopic(topic int64, options ...RequestOptionFunc) (*Topic, *Response, error) {
	u := fmt.Sprintf("topics/%d", topic)

	req, err := s.client.NewRequest(http.MethodGet, u, nil, options)
	if err != nil {
		return nil, nil, err
	}

	t := new(Topic)
	resp, err := s.client.Do(req, t)
=======
func (s *TopicsService) GetTopic(topic int, options ...RequestOptionFunc) (*Topic, *Response, error) {
	res, resp, err := do[*Topic](s.client,
		withMethod(http.MethodGet),
		withPath("topics/%d", topic),
		withAPIOpts(nil),
		withRequestOpts(options...),
	)
>>>>>>> 34e3ffd6
	if err != nil {
		return nil, resp, err
	}
	return res, resp, nil
}

// CreateTopicOptions represents the available CreateTopic() options.
//
// GitLab API docs:
// https://docs.gitlab.com/api/topics/#create-a-project-topic
type CreateTopicOptions struct {
	Name        *string      `url:"name,omitempty" json:"name,omitempty"`
	Title       *string      `url:"title,omitempty" json:"title,omitempty"`
	Description *string      `url:"description,omitempty" json:"description,omitempty"`
	Avatar      *TopicAvatar `url:"-" json:"-"`
}

// TopicAvatar represents a GitLab topic avatar.
type TopicAvatar struct {
	Filename string
	Image    io.Reader
}

// MarshalJSON implements the json.Marshaler interface.
func (a *TopicAvatar) MarshalJSON() ([]byte, error) {
	if a.Filename == "" && a.Image == nil {
		return []byte(`""`), nil
	}
	type alias TopicAvatar
	return json.Marshal((*alias)(a))
}

// CreateTopic creates a new project topic.
//
// GitLab API docs:
// https://docs.gitlab.com/api/topics/#create-a-project-topic
func (s *TopicsService) CreateTopic(opt *CreateTopicOptions, options ...RequestOptionFunc) (*Topic, *Response, error) {
	var err error
	var req *retryablehttp.Request

	if opt.Avatar == nil {
		req, err = s.client.NewRequest(http.MethodPost, "topics", opt, options)
	} else {
		req, err = s.client.UploadRequest(
			http.MethodPost,
			"topics",
			opt.Avatar.Image,
			opt.Avatar.Filename,
			UploadAvatar,
			opt,
			options,
		)
	}
	if err != nil {
		return nil, nil, err
	}

	t := new(Topic)
	resp, err := s.client.Do(req, t)
	if err != nil {
		return nil, resp, err
	}

	return t, resp, nil
}

// UpdateTopicOptions represents the available UpdateTopic() options.
//
// GitLab API docs:
// https://docs.gitlab.com/api/topics/#update-a-project-topic
type UpdateTopicOptions struct {
	Name        *string      `url:"name,omitempty" json:"name,omitempty"`
	Title       *string      `url:"title,omitempty" json:"title,omitempty"`
	Description *string      `url:"description,omitempty" json:"description,omitempty"`
	Avatar      *TopicAvatar `url:"-" json:"avatar,omitempty"`
}

// UpdateTopic updates a project topic. Only available to administrators.
//
// To remove a topic avatar set the TopicAvatar.Filename to an empty string
// and set TopicAvatar.Image to nil.
//
// GitLab API docs:
// https://docs.gitlab.com/api/topics/#update-a-project-topic
<<<<<<< HEAD
func (s *TopicsService) UpdateTopic(topic int64, opt *UpdateTopicOptions, options ...RequestOptionFunc) (*Topic, *Response, error) {
	u := fmt.Sprintf("topics/%d", topic)

=======
func (s *TopicsService) UpdateTopic(topic int, opt *UpdateTopicOptions, options ...RequestOptionFunc) (*Topic, *Response, error) {
>>>>>>> 34e3ffd6
	var err error
	var req *retryablehttp.Request

	if opt.Avatar == nil || (opt.Avatar.Filename == "" && opt.Avatar.Image == nil) {
		req, err = s.client.NewRequest(http.MethodPut, fmt.Sprintf("topics/%d", topic), opt, options)
	} else {
		req, err = s.client.UploadRequest(
			http.MethodPut,
			fmt.Sprintf("topics/%d", topic),
			opt.Avatar.Image,
			opt.Avatar.Filename,
			UploadAvatar,
			opt,
			options,
		)
	}
	if err != nil {
		return nil, nil, err
	}

	t := new(Topic)
	resp, err := s.client.Do(req, t)
	if err != nil {
		return nil, resp, err
	}

	return t, resp, nil
}

// DeleteTopic deletes a project topic. Only available to administrators.
//
// GitLab API docs:
// https://docs.gitlab.com/api/topics/#delete-a-project-topic
<<<<<<< HEAD
func (s *TopicsService) DeleteTopic(topic int64, options ...RequestOptionFunc) (*Response, error) {
	u := fmt.Sprintf("topics/%d", topic)

	req, err := s.client.NewRequest(http.MethodDelete, u, nil, options)
	if err != nil {
		return nil, err
	}

	return s.client.Do(req, nil)
=======
func (s *TopicsService) DeleteTopic(topic int, options ...RequestOptionFunc) (*Response, error) {
	_, resp, err := do[none](s.client,
		withMethod(http.MethodDelete),
		withPath("topics/%d", topic),
		withAPIOpts(nil),
		withRequestOpts(options...),
	)
	return resp, err
>>>>>>> 34e3ffd6
}<|MERGE_RESOLUTION|>--- conflicted
+++ resolved
@@ -89,26 +89,13 @@
 // GetTopic gets a project topic by ID.
 //
 // GitLab API docs: https://docs.gitlab.com/api/topics/#get-a-topic
-<<<<<<< HEAD
 func (s *TopicsService) GetTopic(topic int64, options ...RequestOptionFunc) (*Topic, *Response, error) {
-	u := fmt.Sprintf("topics/%d", topic)
-
-	req, err := s.client.NewRequest(http.MethodGet, u, nil, options)
-	if err != nil {
-		return nil, nil, err
-	}
-
-	t := new(Topic)
-	resp, err := s.client.Do(req, t)
-=======
-func (s *TopicsService) GetTopic(topic int, options ...RequestOptionFunc) (*Topic, *Response, error) {
 	res, resp, err := do[*Topic](s.client,
 		withMethod(http.MethodGet),
 		withPath("topics/%d", topic),
 		withAPIOpts(nil),
 		withRequestOpts(options...),
 	)
->>>>>>> 34e3ffd6
 	if err != nil {
 		return nil, resp, err
 	}
@@ -193,13 +180,7 @@
 //
 // GitLab API docs:
 // https://docs.gitlab.com/api/topics/#update-a-project-topic
-<<<<<<< HEAD
 func (s *TopicsService) UpdateTopic(topic int64, opt *UpdateTopicOptions, options ...RequestOptionFunc) (*Topic, *Response, error) {
-	u := fmt.Sprintf("topics/%d", topic)
-
-=======
-func (s *TopicsService) UpdateTopic(topic int, opt *UpdateTopicOptions, options ...RequestOptionFunc) (*Topic, *Response, error) {
->>>>>>> 34e3ffd6
 	var err error
 	var req *retryablehttp.Request
 
@@ -233,18 +214,7 @@
 //
 // GitLab API docs:
 // https://docs.gitlab.com/api/topics/#delete-a-project-topic
-<<<<<<< HEAD
 func (s *TopicsService) DeleteTopic(topic int64, options ...RequestOptionFunc) (*Response, error) {
-	u := fmt.Sprintf("topics/%d", topic)
-
-	req, err := s.client.NewRequest(http.MethodDelete, u, nil, options)
-	if err != nil {
-		return nil, err
-	}
-
-	return s.client.Do(req, nil)
-=======
-func (s *TopicsService) DeleteTopic(topic int, options ...RequestOptionFunc) (*Response, error) {
 	_, resp, err := do[none](s.client,
 		withMethod(http.MethodDelete),
 		withPath("topics/%d", topic),
@@ -252,5 +222,4 @@
 		withRequestOpts(options...),
 	)
 	return resp, err
->>>>>>> 34e3ffd6
 }