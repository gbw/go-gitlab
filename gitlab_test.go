//
// Copyright 2021, Sander van Harmelen
//
// Licensed under the Apache License, Version 2.0 (the "License");
// you may not use this file except in compliance with the License.
// You may obtain a copy of the License at
//
//     http://www.apache.org/licenses/LICENSE-2.0
//
// Unless required by applicable law or agreed to in writing, software
// distributed under the License is distributed on an "AS IS" BASIS,
// WITHOUT WARRANTIES OR CONDITIONS OF ANY KIND, either express or implied.
// See the License for the specific language governing permissions and
// limitations under the License.
//

package gitlab

import (
	"context"
	"encoding/json"
	"errors"
	"fmt"
	"io"
	"net"
	"net/http"
	"net/http/cookiejar"
	"net/http/httptest"
	"net/url"
	"os"
	"reflect"
	"strconv"
	"strings"
	"testing"
	"time"

	"github.com/stretchr/testify/require"
	"golang.org/x/oauth2"

	retryablehttp "github.com/hashicorp/go-retryablehttp"
	"github.com/stretchr/testify/assert"
)

var timeLayout = "2006-01-02T15:04:05Z07:00"

// Interface implementation checks.
var (
	_ AuthSource = OAuthTokenSource{}
	_ AuthSource = JobTokenAuthSource{}
	_ AuthSource = AccessTokenAuthSource{}
	_ AuthSource = (*PasswordCredentialsAuthSource)(nil)
)

// setup sets up a test HTTP server along with a gitlab.Client that is
// configured to talk to that test server.  Tests should register handlers on
// mux which provide mock responses for the API method being tested.
func setup(t *testing.T) (*http.ServeMux, *Client) {
	// mux is the HTTP request multiplexer used with the test server.
	mux := http.NewServeMux()

	// server is a test HTTP server used to provide mock API responses.
	server := httptest.NewServer(mux)
	t.Cleanup(server.Close)

	// client is the GitLab client being tested.
	client, err := NewClient("",
		WithBaseURL(server.URL),
		// Disable backoff to speed up tests that expect errors.
		WithCustomBackoff(func(_, _ time.Duration, _ int, _ *http.Response) time.Duration {
			return 0
		}),
	)
	if err != nil {
		t.Fatalf("Failed to create client: %v", err)
	}

	return mux, client
}

func testURL(t *testing.T, r *http.Request, want string) {
	if got := r.RequestURI; got != want {
		t.Errorf("Request url: %+v, want %s", got, want)
	}
}

func testMethod(t *testing.T, r *http.Request, want string) {
	if got := r.Method; got != want {
		t.Errorf("Request method: %s, want %s", got, want)
	}
}

// Tests that a given form attribute has a value in a form request. Useful
// for testing file upload API requests.
func testFormBody(t *testing.T, r *http.Request, key string, want string) {
	if got := r.FormValue(key); got != want {
		t.Errorf("Request body for key %s got: %s, want %s", key, got, want)
	}
}

// testBodyJSON tests that the JSON request body is what we expect. The want
// argument is typically either a struct, a map[string]string, or a
// map[string]any, though other types are handled as well.
//
// Calls t.Fatal if decoding the request body fails, failing the test
// immediately.
//
// When the request body is not equal to "want", the error is reported but the
// test is allowed to continue. You can use the return value to end the test on
// error: returns true if the decoded body is identical to want, false
// otherwise.
func testBodyJSON[T any](t *testing.T, r *http.Request, want T) bool {
	var got T

	if err := json.NewDecoder(r.Body).Decode(&got); err != nil {
		t.Fatalf("Failed to decode JSON from request body: %v", err)
	}

	return assert.Equal(t, want, got)
}

// testParam checks whether the given request contains the expected parameter and whether the parameter has the expected value.
func testParam(t *testing.T, r *http.Request, key, value string) {
	require.True(t, r.URL.Query().Has(key), "Request does not contain the %q parameter", key)
	assert.Len(t, r.URL.Query()[key], 1, "Request contains multiple %q parameters when only one is expected", key)
	require.Equal(t, value, r.URL.Query().Get(key))
}

func mustWriteHTTPResponse(t *testing.T, w io.Writer, fixturePath string) {
	f, err := os.Open(fixturePath)
	if err != nil {
		t.Fatalf("error opening fixture file: %v", err)
	}
	defer f.Close()

	if _, err = io.Copy(w, f); err != nil {
		t.Fatalf("error writing response: %v", err)
	}
}

// mustWriteJSONResponse writes a JSON response to w.
// It uses t.Fatal to stop the test and report an error if encoding the response fails.
// This helper is useful when implementing handlers in unit tests.
func mustWriteJSONResponse(t *testing.T, w io.Writer, response any) {
	if err := json.NewEncoder(w).Encode(response); err != nil {
		t.Fatalf("Failed to write response: %v", err)
	}
}

// mustWriteErrorResponse writes an error response to w in a format that CheckResponse can parse.
// It uses t.Fatal to stop the test and report an error if encoding the response fails.
// This is useful when testing error conditions.
func mustWriteErrorResponse(t *testing.T, w io.Writer, err error) {
	mustWriteJSONResponse(t, w, map[string]any{
		"error": err.Error(),
	})
}

var errRequestOptionFunc = errors.New("RequestOptionFunc returns an error")

func errorOption(*retryablehttp.Request) error {
	return errRequestOptionFunc
}

func TestNewClient(t *testing.T) {
	t.Parallel()

	t.Run("Default Configuration", func(t *testing.T) {
		t.Parallel()
		c, err := NewClient("")
		if err != nil {
			t.Fatalf("Failed to create client: %v", err)
		}

		expectedBaseURL := defaultBaseURL + apiVersionPath

		if c.BaseURL().String() != expectedBaseURL {
			t.Errorf("NewClient BaseURL is %s, want %s", c.BaseURL().String(), expectedBaseURL)
		}
		if c.UserAgent != userAgent {
			t.Errorf("NewClient UserAgent is %s, want %s", c.UserAgent, userAgent)
		}
	})

	t.Run("Custom UserAgent", func(t *testing.T) {
		t.Parallel()
		c, err := NewClient("", WithUserAgent("any-custom-user-agent"))
		if err != nil {
			t.Fatalf("Failed to create client: %v", err)
		}

		expectedBaseURL := defaultBaseURL + apiVersionPath

		if c.BaseURL().String() != expectedBaseURL {
			t.Errorf("NewClient BaseURL is %s, want %s", c.BaseURL().String(), expectedBaseURL)
		}
		if c.UserAgent != "any-custom-user-agent" {
			t.Errorf("NewClient UserAgent is %s, want any-custom-user-agent", c.UserAgent)
		}
	})

	t.Run("Custom Base URL", func(t *testing.T) {
		t.Parallel()
		customURL := "https://custom.gitlab.com/api/v4"
		c, err := NewClient("", WithBaseURL(customURL))
		require.NoError(t, err)
		require.NotNil(t, c, "Client is nil")

		// The client will append a trailing slash to the base URL
		expectedURL := customURL + "/"
		require.Equal(t, expectedURL, c.BaseURL().String(), "BaseURL mismatch")
	})

	t.Run("Invalid Base URL", func(t *testing.T) {
		t.Parallel()
		_, err := NewClient("", WithBaseURL(":invalid:"))
		require.Error(t, err)
	})
}

func TestSendingUserAgent_Default(t *testing.T) {
	t.Parallel()

	c, err := NewClient("")
	require.NoError(t, err)

	req, err := c.NewRequest(http.MethodGet, "test", nil, nil)
	require.NoError(t, err)

	assert.Equal(t, userAgent, req.Header.Get("User-Agent"))
}

func TestSendingUserAgent_Custom(t *testing.T) {
	t.Parallel()

	c, err := NewClient("", WithUserAgent("any-custom-user-agent"))
	require.NoError(t, err)

	req, err := c.NewRequest(http.MethodGet, "test", nil, nil)
	require.NoError(t, err)

	assert.Equal(t, "any-custom-user-agent", req.Header.Get("User-Agent"))
}

func TestCheckResponse(t *testing.T) {
	t.Parallel()
	c, err := NewClient("")
	if err != nil {
		t.Fatalf("Failed to create client: %v", err)
	}

	req, err := c.NewRequest(http.MethodGet, "test", nil, nil)
	if err != nil {
		t.Fatalf("Failed to create request: %v", err)
	}

	resp := &http.Response{
		Request:    req.Request,
		StatusCode: http.StatusBadRequest,
		Body: io.NopCloser(strings.NewReader(`
		{
			"message": {
				"prop1": [
					"message 1",
					"message 2"
				],
				"prop2":[
					"message 3"
				],
				"embed1": {
					"prop3": [
						"msg 1",
						"msg2"
					]
				},
				"embed2": {
					"prop4": [
						"some msg"
					]
				}
			},
			"error": "message 1"
		}`)),
	}

	errResp := CheckResponse(resp)
	if errResp == nil {
		t.Fatal("Expected error response.")
	}

	want := "GET https://gitlab.com/api/v4/test: 400 {error: message 1}, {message: {embed1: {prop3: [msg 1, msg2]}}, {embed2: {prop4: [some msg]}}, {prop1: [message 1, message 2]}, {prop2: [message 3]}}"

	if errResp.Error() != want {
		t.Errorf("Expected error: %s, got %s", want, errResp.Error())
	}
}

func TestCheckResponseOnUnknownErrorFormat(t *testing.T) {
	t.Parallel()
	c, err := NewClient("")
	if err != nil {
		t.Fatalf("Failed to create client: %v", err)
	}

	req, err := c.NewRequest(http.MethodGet, "test", nil, nil)
	if err != nil {
		t.Fatalf("Failed to create request: %v", err)
	}

	resp := &http.Response{
		Request:    req.Request,
		StatusCode: http.StatusBadRequest,
		Body:       io.NopCloser(strings.NewReader("some error message but not JSON")),
	}

	errResp := CheckResponse(resp)
	if errResp == nil {
		t.Fatal("Expected error response.")
	}

	want := "GET https://gitlab.com/api/v4/test: 400 failed to parse unknown error format: some error message but not JSON"

	if errResp.Error() != want {
		t.Errorf("Expected error: %s, got %s", want, errResp.Error())
	}
}

func TestCheckResponseOnHeadRequestError(t *testing.T) {
	t.Parallel()
	c, err := NewClient("")
	if err != nil {
		t.Fatalf("Failed to create client: %v", err)
	}

	req, err := c.NewRequest(http.MethodHead, "test", nil, nil)
	if err != nil {
		t.Fatalf("Failed to create request: %v", err)
	}

	resp := &http.Response{
		Request:    req.Request,
		StatusCode: http.StatusNotFound,
		Body:       nil,
	}

	errResp := CheckResponse(resp)
	if errResp == nil {
		t.Fatal("Expected error response.")
	}

	want := "404 Not Found"

	if errResp.Error() != want {
		t.Errorf("Expected error: %s, got %s", want, errResp.Error())
	}
}

func TestRequestWithContext(t *testing.T) {
	t.Parallel()
	c, err := NewClient("")
	if err != nil {
		t.Fatalf("Failed to create client: %v", err)
	}

	ctx, cancel := context.WithCancel(context.Background())
	req, err := c.NewRequest(http.MethodGet, "test", nil, []RequestOptionFunc{WithContext(ctx)})
	if err != nil {
		t.Fatalf("Failed to create request: %v", err)
	}
	defer cancel()

	if req.Context() != ctx {
		t.Fatal("Context was not set correctly")
	}
}

func loadFixture(t *testing.T, filePath string) []byte {
	t.Helper()
	content, err := os.ReadFile(filePath)
	if err != nil {
		t.Fatal(err)
	}

	return content
}

func TestPathEscape(t *testing.T) {
	t.Parallel()
	want := "diaspora%2Fdiaspora"
	got := PathEscape("diaspora/diaspora")
	if want != got {
		t.Errorf("Expected: %s, got %s", want, got)
	}
}

func TestPaginationPopulatePageValuesEmpty(t *testing.T) {
	t.Parallel()
	wantPageHeaders := map[string]int64{
		xTotal:      0,
		xTotalPages: 0,
		xPerPage:    0,
		xPage:       0,
		xNextPage:   0,
		xPrevPage:   0,
	}
	wantLinkHeaders := map[string]string{
		linkPrev:  "",
		linkNext:  "",
		linkFirst: "",
		linkLast:  "",
	}

	r := newResponse(&http.Response{
		Header: http.Header{},
	})

	gotPageHeaders := map[string]int64{
		xTotal:      r.TotalItems,
		xTotalPages: r.TotalPages,
		xPerPage:    r.ItemsPerPage,
		xPage:       r.CurrentPage,
		xNextPage:   r.NextPage,
		xPrevPage:   r.PreviousPage,
	}
	for k, v := range wantPageHeaders {
		if v != gotPageHeaders[k] {
			t.Errorf("For %s, expected %d, got %d", k, v, gotPageHeaders[k])
		}
	}

	gotLinkHeaders := map[string]string{
		linkPrev:  r.PreviousLink,
		linkNext:  r.NextLink,
		linkFirst: r.FirstLink,
		linkLast:  r.LastLink,
	}
	for k, v := range wantLinkHeaders {
		if v != gotLinkHeaders[k] {
			t.Errorf("For %s, expected %s, got %s", k, v, gotLinkHeaders[k])
		}
	}
}

func TestPaginationPopulatePageValuesOffset(t *testing.T) {
	t.Parallel()
	wantPageHeaders := map[string]int64{
		xTotal:      100,
		xTotalPages: 5,
		xPerPage:    20,
		xPage:       2,
		xNextPage:   3,
		xPrevPage:   1,
	}
	wantLinkHeaders := map[string]string{
		linkPrev:  "https://gitlab.example.com/api/v4/projects/8/issues/8/notes?page=1&per_page=3",
		linkNext:  "https://gitlab.example.com/api/v4/projects/8/issues/8/notes?page=3&per_page=3",
		linkFirst: "https://gitlab.example.com/api/v4/projects/8/issues/8/notes?page=1&per_page=3",
		linkLast:  "https://gitlab.example.com/api/v4/projects/8/issues/8/notes?page=3&per_page=3",
	}

	h := http.Header{}
	for k, v := range wantPageHeaders {
		h.Add(k, fmt.Sprint(v))
	}
	var linkHeaderComponents []string
	for k, v := range wantLinkHeaders {
		if v != "" {
			linkHeaderComponents = append(linkHeaderComponents, fmt.Sprintf("<%s>; rel=\"%s\"", v, k))
		}
	}
	h.Add("Link", strings.Join(linkHeaderComponents, ", "))

	r := newResponse(&http.Response{
		Header: h,
	})

	gotPageHeaders := map[string]int64{
		xTotal:      r.TotalItems,
		xTotalPages: r.TotalPages,
		xPerPage:    r.ItemsPerPage,
		xPage:       r.CurrentPage,
		xNextPage:   r.NextPage,
		xPrevPage:   r.PreviousPage,
	}
	for k, v := range wantPageHeaders {
		if v != gotPageHeaders[k] {
			t.Errorf("For %s, expected %d, got %d", k, v, gotPageHeaders[k])
		}
	}

	gotLinkHeaders := map[string]string{
		linkPrev:  r.PreviousLink,
		linkNext:  r.NextLink,
		linkFirst: r.FirstLink,
		linkLast:  r.LastLink,
	}
	for k, v := range wantLinkHeaders {
		if v != gotLinkHeaders[k] {
			t.Errorf("For %s, expected %s, got %s", k, v, gotLinkHeaders[k])
		}
	}
}

func TestPaginationPopulatePageValuesKeyset(t *testing.T) {
	t.Parallel()
	wantPageHeaders := map[string]int64{
		xTotal:      0,
		xTotalPages: 0,
		xPerPage:    0,
		xPage:       0,
		xNextPage:   0,
		xPrevPage:   0,
	}
	wantLinkHeaders := map[string]string{
		linkPrev:  "",
		linkFirst: "",
		linkLast:  "",
	}

	h := http.Header{}
	for k, v := range wantPageHeaders {
		h.Add(k, fmt.Sprint(v))
	}
	var linkHeaderComponents []string
	for k, v := range wantLinkHeaders {
		if v != "" {
			linkHeaderComponents = append(linkHeaderComponents, fmt.Sprintf("<%s>; rel=\"%s\"", v, k))
		}
	}
	h.Add("Link", strings.Join(linkHeaderComponents, ", "))

	r := newResponse(&http.Response{
		Header: h,
	})

	gotPageHeaders := map[string]int64{
		xTotal:      r.TotalItems,
		xTotalPages: r.TotalPages,
		xPerPage:    r.ItemsPerPage,
		xPage:       r.CurrentPage,
		xNextPage:   r.NextPage,
		xPrevPage:   r.PreviousPage,
	}
	for k, v := range wantPageHeaders {
		if v != gotPageHeaders[k] {
			t.Errorf("For %s, expected %d, got %d", k, v, gotPageHeaders[k])
		}
	}
}

func TestNewRetryableHTTPClientWithRetryCheck(t *testing.T) {
	t.Parallel()

	_, client := setup(t)

	httpClient := &http.Client{}
	logger := struct{}{}
	retryWaitMin := 10 * time.Second
	retryWaitMax := 20 * time.Second
	retryMax := 30
	requestLogHook := retryablehttp.RequestLogHook(func(logger retryablehttp.Logger, request *http.Request, i int) {
	})
	checkRetry := retryablehttp.CheckRetry(func(ctx context.Context, resp *http.Response, err error) (bool, error) {
		return false, nil
	})
	backoff := retryablehttp.Backoff(func(min, max time.Duration, attemptNum int, resp *http.Response) time.Duration {
		return time.Second
	})
	errorHandler := retryablehttp.ErrorHandler(func(resp *http.Response, err error, numTries int) (*http.Response, error) {
		return nil, nil
	})
	prepareRetry := retryablehttp.PrepareRetry(func(req *http.Request) error {
		return nil
	})

	newCheckRetry := retryablehttp.CheckRetry(func(ctx context.Context, resp *http.Response, err error) (bool, error) {
		return false, nil
	})

	client.client.HTTPClient = httpClient
	client.client.Logger = logger
	client.client.RetryWaitMin = retryWaitMin
	client.client.RetryWaitMax = retryWaitMax
	client.client.RetryMax = retryMax
	client.client.RequestLogHook = requestLogHook
	client.client.CheckRetry = checkRetry
	client.client.Backoff = backoff
	client.client.ErrorHandler = errorHandler
	client.client.PrepareRetry = prepareRetry

	actual := client.newRetryableHTTPClientWithRetryCheck(newCheckRetry)

	assert.Equal(t, httpClient, actual.HTTPClient)
	assert.Equal(t, logger, actual.Logger)
	assert.Equal(t, retryWaitMin, actual.RetryWaitMin)
	assert.Equal(t, retryWaitMax, actual.RetryWaitMax)
	assert.Equal(t, retryMax, actual.RetryMax)
	assert.Equal(t, reflect.ValueOf(requestLogHook).Pointer(), reflect.ValueOf(actual.RequestLogHook).Pointer())
	assert.Equal(t, reflect.ValueOf(newCheckRetry).Pointer(), reflect.ValueOf(actual.CheckRetry).Pointer())
	assert.Equal(t, reflect.ValueOf(backoff).Pointer(), reflect.ValueOf(actual.Backoff).Pointer())
	assert.Equal(t, reflect.ValueOf(errorHandler).Pointer(), reflect.ValueOf(actual.ErrorHandler).Pointer())
	assert.Equal(t, reflect.ValueOf(prepareRetry).Pointer(), reflect.ValueOf(actual.PrepareRetry).Pointer())
}

func TestExponentialBackoffLogic(t *testing.T) {
	t.Parallel()
	// Can't use the default `setup` because it disabled the backoff
	mux := http.NewServeMux()
	server := httptest.NewServer(mux)
	t.Cleanup(server.Close)
	client, err := NewClient("",
		WithBaseURL(server.URL),
	)
	if err != nil {
		t.Fatalf("Failed to create client: %v", err)
	}

	// Create a method that returns 429
	mux.HandleFunc("/api/v4/projects/1", func(w http.ResponseWriter, r *http.Request) {
		testMethod(t, r, http.MethodGet)
		w.WriteHeader(http.StatusTooManyRequests)
	})

	// Measure the time at the start of the test
	start := time.Now()

	// Send a request (which will get a bunch of 429s)
	// None of the responses matter, so ignore them all
	_, resp, _ := client.Projects.GetProject(1, nil)
	end := time.Now()

	// The test should run for _at least_ 3,200 milliseconds
	duration := float64(end.Sub(start))
	if duration < float64(3200*time.Millisecond) {
		t.Fatal("Wait was shorter than expected. Expected a minimum of 5 retries taking 3200 milliseconds, got:", duration)
	}
	if resp.StatusCode != 429 {
		t.Fatal("Expected to get a 429 code given the server is hard-coded to return this. Received instead:", resp.StatusCode)
	}
}

func TestErrorResponsePreservesURLEncoding(t *testing.T) {
	t.Parallel()

	projectID := "group/subgroup"
	fileName := "path/file.txt"

	expectedEscapedPath := "/api/v4/projects/group%2Fsubgroup/repository/files/path%2Ffile%2Etxt"

	escapedProjectID := PathEscape(projectID)
	escapedFileName := PathEscape(fileName)
	escapedPath := fmt.Sprintf("/api/v4/projects/%s/repository/files/%s",
		escapedProjectID, escapedFileName)

	require.Equal(t, expectedEscapedPath, escapedPath)

	fullURL := "https://gitlab.com" + expectedEscapedPath
	req, _ := http.NewRequest("GET", fullURL, nil)
	resp := &http.Response{
		Request:    req,
		StatusCode: http.StatusNotFound,
		Body:       io.NopCloser(strings.NewReader(`{"message":"Not Found"}`)),
	}

	errorResponse := &ErrorResponse{Response: resp, Message: "Not Found"}

	require.ErrorContains(t, errorResponse, expectedEscapedPath)

	unescapedPath := fmt.Sprintf("/api/v4/projects/%s/repository/files/%s", projectID, fileName)
	assert.NotContains(t, errorResponse.Error(), unescapedPath)
}

func TestNewClient_auth(t *testing.T) {
	t.Parallel()

	const token = "glpat-0123456789abcdefg"

	handler := func(w http.ResponseWriter, r *http.Request) {
		if got, want := r.Header.Get("Private-Token"), token; got != want {
			w.WriteHeader(http.StatusUnauthorized)
			fmt.Fprintf(w, "Authorization = %q, want %q", got, want)
			return
		}

		fmt.Fprint(w, "[]")
	}

	server := httptest.NewServer(http.HandlerFunc(handler))
	t.Cleanup(server.Close)

	client, err := NewClient(token,
		WithBaseURL(server.URL),
		WithHTTPClient(server.Client()),
	)
	if err != nil {
		t.Fatalf("Failed to create client: %v", err)
	}

	projects, resp, err := client.Projects.ListProjects(&ListProjectsOptions{})
	if err != nil {
		t.Fatalf("HTTP request failed: %v", err)
	}

	assert.Equal(t, http.StatusOK, resp.StatusCode)
	assert.Equal(t, []*Project{}, projects)
}

func TestNewJobClient_auth(t *testing.T) {
	t.Parallel()

	const token = "glcbt-0123456789abcdefg"

	handler := func(w http.ResponseWriter, r *http.Request) {
		if got, want := r.Header.Get("Job-Token"), token; got != want {
			w.WriteHeader(http.StatusUnauthorized)
			fmt.Fprintf(w, "Authorization = %q, want %q", got, want)
			return
		}

		fmt.Fprint(w, "[]")
	}

	server := httptest.NewServer(http.HandlerFunc(handler))
	t.Cleanup(server.Close)

	client, err := NewJobClient(token,
		WithBaseURL(server.URL),
		WithHTTPClient(server.Client()),
	)
	if err != nil {
		t.Fatalf("Failed to create client: %v", err)
	}

	projects, resp, err := client.Projects.ListProjects(&ListProjectsOptions{})
	if err != nil {
		t.Fatalf("HTTP request failed: %v", err)
	}

	assert.Equal(t, http.StatusOK, resp.StatusCode)
	assert.Equal(t, []*Project{}, projects)
}

func TestNewBasicAuthClient_auth(t *testing.T) {
	t.Parallel()

	const (
		username = "test-username"
		password = "test-p4ssw0rd"
		token    = "test-token"
	)

	mux := http.NewServeMux()

	mux.HandleFunc("/oauth/token", func(w http.ResponseWriter, r *http.Request) {
		if err := r.ParseForm(); err != nil {
			http.Error(w, "r.ParseForm: "+err.Error(), http.StatusInternalServerError)
			return
		}

		if got, want := r.Form.Get("grant_type"), "password"; got != want {
			w.WriteHeader(http.StatusBadRequest)
			fmt.Fprintf(w, "grant_type = %q, want %q", got, want)
			return
		}

		if gotUsername, gotPassword := r.Form.Get("username"), r.Form.Get("password"); gotUsername != username || gotPassword != password {
			w.WriteHeader(http.StatusUnauthorized)
			fmt.Fprintf(w, "username is %q, want %q", gotUsername, username)
			fmt.Fprintf(w, "password is %q, want %q", gotPassword, password)
			return
		}

		w.Header().Set("Content-Type", "application/x-www-form-urlencoded")
		fmt.Fprint(w, url.Values{
			"access_token": {token},
			"token_type":   {"bearer"},
			"expires_in":   {"1800"},
		}.Encode())
	})
	mux.HandleFunc("/api/v4/projects", func(w http.ResponseWriter, r *http.Request) {
		if got, want := r.Header.Get("Authorization"), "Bearer "+token; got != want {
			w.WriteHeader(http.StatusUnauthorized)
			fmt.Fprintf(w, "Authorization = %q, want %q", got, want)
			return
		}

		fmt.Fprint(w, "[]")
	})
	mux.HandleFunc("/", func(w http.ResponseWriter, r *http.Request) {
		w.WriteHeader(http.StatusBadRequest)
		fmt.Fprintf(w, "Unexpected %s request to %s", r.Method, r.URL.String())
	})

	server := httptest.NewServer(mux)
	t.Cleanup(server.Close)

	client, err := NewBasicAuthClient(username, password,
		WithBaseURL(server.URL),
		WithHTTPClient(server.Client()),
	)
	if err != nil {
		t.Fatalf("Failed to create client: %v", err)
	}

	projects, resp, err := client.Projects.ListProjects(&ListProjectsOptions{})
	if err != nil {
		t.Fatalf("HTTP request failed: %v", err)
	}

	assert.Equal(t, http.StatusOK, resp.StatusCode)
	assert.Equal(t, []*Project{}, projects)
}

func TestNewAuthSourceClient(t *testing.T) {
	t.Parallel()

	token := &oauth2.Token{
		AccessToken: "0123456789abcdefg",
	}
	ts := oauth2.StaticTokenSource(token)

	handler := func(w http.ResponseWriter, r *http.Request) {
		if got, want := r.Header.Get("Authorization"), "Bearer 0123456789abcdefg"; got != want {
			w.WriteHeader(http.StatusUnauthorized)
			fmt.Fprintf(w, "Authorization = %q, want %q", got, want)
			return
		}

		fmt.Fprint(w, "[]")
	}

	server := httptest.NewServer(http.HandlerFunc(handler))
	t.Cleanup(server.Close)

	client, err := NewAuthSourceClient(OAuthTokenSource{ts},
		WithBaseURL(server.URL),
		WithHTTPClient(server.Client()),
	)
	if err != nil {
		t.Fatalf("Failed to create client: %v", err)
	}

	projects, resp, err := client.Projects.ListProjects(&ListProjectsOptions{})
	if err != nil {
		t.Fatalf("HTTP request failed: %v", err)
	}

	assert.Equal(t, http.StatusOK, resp.StatusCode)
	assert.Equal(t, []*Project{}, projects)
}

func TestHasStatusCode(t *testing.T) {
	t.Parallel()

	// GIVEN
	tests := []struct {
		name          string
		err           error
		hasStatusCode int
		expect        bool
	}{
		{
			name:          "error is nil",
			err:           nil,
			hasStatusCode: http.StatusOK,
			expect:        false,
		},
		{
			name:          "error is not a ErrorResponse",
			err:           errors.New("dummy"),
			hasStatusCode: http.StatusOK,
			expect:        false,
		},
		{
			name:          "error is a ErrorResponse, but has no http.Response",
			err:           &ErrorResponse{},
			hasStatusCode: http.StatusOK,
			expect:        false,
		},
		{
			name:          "error has different status code",
			err:           &ErrorResponse{Response: &http.Response{StatusCode: http.StatusBadRequest}},
			hasStatusCode: http.StatusOK,
			expect:        false,
		},
		{
			name:          "error has expected status code",
			err:           &ErrorResponse{Response: &http.Response{StatusCode: http.StatusOK}},
			hasStatusCode: http.StatusOK,
			expect:        true,
		},
	}

	for _, tt := range tests {
		t.Run(tt.name, func(t *testing.T) {
			t.Parallel()

			// WHEN
			actual := HasStatusCode(tt.err, tt.hasStatusCode)

			// THEN
			assert.Equal(t, tt.expect, actual)
		})
	}
}

func TestNewRequestToURL_disallowedURL(t *testing.T) {
	t.Parallel()

	// GIVEN
	tests := []struct {
		name string
		url  string
	}{
		{
			name: "wrong scheme",
			url:  "http://gitlab.example.com",
		},
		{
			name: "wrong hostname",
			url:  "https://gitlab2.example.com",
		},
		{
			name: "wrong port",
			url:  "https://gitlab.example.com:8080",
		},
	}
	c, err := NewClient("",
		WithBaseURL("https://gitlab.example.com"),
	)
	require.NoError(t, err)

	for _, tt := range tests {
		t.Run(tt.name, func(t *testing.T) {
			t.Parallel()

			u, err := url.Parse(tt.url)
			require.NoError(t, err)

			// WHEN
			_, err = c.NewRequestToURL(http.MethodGet, u, nil, nil)
			assert.Error(t, err)
		})
	}
}

func TestNewRequestToURL_allowedURL(t *testing.T) {
	t.Parallel()

	// GIVEN
	tests := []struct {
		url string
	}{
		{
			url: "https://gitlab.example.com",
		},
		{
			url: "https://gitlab.example.com/api/v4",
		},
	}
	c, err := NewClient("",
		WithBaseURL("https://gitlab.example.com"),
	)
	require.NoError(t, err)

	for _, tt := range tests {
		t.Run(tt.url, func(t *testing.T) {
			t.Parallel()

			u, err := url.Parse(tt.url)
			require.NoError(t, err)

			// WHEN
			_, err = c.NewRequestToURL(http.MethodGet, u, nil, nil)
			assert.NoError(t, err)
		})
	}
}

func TestClient_CookieJar(t *testing.T) {
	t.Parallel()

	mux := http.NewServeMux()
	mux.HandleFunc("/api/v4/user", func(w http.ResponseWriter, r *http.Request) {
		cookie, err := r.Cookie("test-cookie")
		assert.NoError(t, err)

		assert.Equal(t, "yummy", cookie.Value)

		http.SetCookie(w, &http.Cookie{
			Name:  "test-session-cookie",
			Value: "another-yummy",
			Path:  "/",
		})
		w.WriteHeader(http.StatusOK)
		fmt.Fprintln(w, `{}`)
	})

	server := httptest.NewServer(mux)
	t.Cleanup(server.Close)

	jar, err := cookiejar.New(nil)
	require.NoError(t, err)

	u, err := url.Parse(server.URL)
	require.NoError(t, err)
	jar.SetCookies(u, []*http.Cookie{
		{
			Name:  "test-cookie",
			Value: "yummy",
			Path:  "/",
		},
	})

	client, err := NewClient("", WithBaseURL(server.URL), WithHTTPClient(server.Client()), WithCookieJar(jar))
	require.NoError(t, err)

	_, resp, err := client.Users.CurrentUser()
	require.NoError(t, err)

	assert.Equal(t, http.StatusOK, resp.StatusCode)

	cookiesInJar := client.HTTPClient().Jar.Cookies(u)
	cookieMap := make(map[string]string, len(cookiesInJar))
	for _, c := range cookiesInJar {
		cookieMap[c.Name] = c.Value
	}
	assert.Equal(t, "another-yummy", cookieMap["test-session-cookie"])
}

func TestWithInterceptor(t *testing.T) {
	t.Parallel()

	t.Run("when nil interceptor has been passed, then it will result in an error", func(t *testing.T) {
		t.Parallel()

		_, err := NewClient("", WithInterceptor(nil))
		require.Error(t, err)
	})

	t.Run("when interceptor option is provided, then it is used in the client as part of the http round tripping of the transportation", func(t *testing.T) {
		t.Parallel()

		client, err := NewClient("",
			WithInterceptor(func(next http.RoundTripper) http.RoundTripper {
				assert.NotNil(t, next, "it was expected that the next middleware is not empty, most likely being the default transport in worse case scenario")
				return StubRoundTripper(func(r *http.Request) (*http.Response, error) {
					return &http.Response{StatusCode: http.StatusOK, Body: io.NopCloser(strings.NewReader("{}"))}, nil
				})
			}),
		)
		require.NoError(t, err)

		_, resp, err := client.Users.CurrentUser()
		require.NoError(t, err)

		assert.Equal(t, http.StatusOK, resp.StatusCode)
	})

	t.Run("enables request manipulation", func(t *testing.T) {
		t.Parallel()

		client, err := NewClient("",
			WithInterceptor(func(next http.RoundTripper) http.RoundTripper {
				assert.NotNil(t, next, "it was expected that the next middleware is not empty, most likely being the default transport in worse case scenario")
				return StubRoundTripper(func(r *http.Request) (*http.Response, error) {
					assert.Equal(t, "foo", r.Header.Get("X-Foo"))
					respHeaders := http.Header{}
					respHeaders.Set("X-Bar", "bar")
					return &http.Response{
						StatusCode: http.StatusOK,
						Body:       io.NopCloser(strings.NewReader("{}")),
						Header:     respHeaders,
					}, nil
				})
			}),
		)
		require.NoError(t, err)

		_, resp, err := client.Users.CurrentUser(func(r *retryablehttp.Request) error {
			r.Request.Header.Set("X-Foo", "foo")
			return nil
		})
		require.NoError(t, err)
		assert.Equal(t, http.StatusOK, resp.StatusCode)
		assert.Equal(t, "bar", resp.Header.Get("X-Bar"))
	})

	t.Run("ordering aligned to how interceptors are provided, as this makes it easier to read a option setup", func(t *testing.T) {
		t.Parallel()

<<<<<<< HEAD
		var ordering []int64
=======
		var ordering []int
>>>>>>> 34b6941d
		client, err := NewClient("",
			WithInterceptor(func(next http.RoundTripper) http.RoundTripper {
				assert.NotNil(t, next)
				return StubRoundTripper(func(r *http.Request) (*http.Response, error) {
					ordering = append(ordering, 1)
					return next.RoundTrip(r)
				})
			}),
			WithInterceptor(func(next http.RoundTripper) http.RoundTripper {
				assert.NotNil(t, next)
				return StubRoundTripper(func(r *http.Request) (*http.Response, error) {
					ordering = append(ordering, 2)
					return next.RoundTrip(r)
				})
			}),
			WithInterceptor(func(next http.RoundTripper) http.RoundTripper {
				assert.NotNil(t, next)
				return StubRoundTripper(func(r *http.Request) (*http.Response, error) {
					ordering = append(ordering, 3)
					return &http.Response{StatusCode: http.StatusOK, Body: io.NopCloser(strings.NewReader("{}"))}, nil
				})
			}),
		)
		require.NoError(t, err)

		_, _, _ = client.Users.CurrentUser()
		assert.Equal(t, []int64{1, 2, 3}, ordering)
	})

	t.Run("e2e", func(t *testing.T) {
		t.Parallel()

		const endpoint = "/api/v4/user"

		mux := http.NewServeMux()
		mux.HandleFunc(endpoint, func(w http.ResponseWriter, r *http.Request) {
			w.Header().Set("X-Foo", "bar")
			w.WriteHeader(http.StatusOK)
			fmt.Fprintln(w, `{}`)
		})

		server := httptest.NewServer(mux)
		t.Cleanup(server.Close)

		client, err := NewClient("",
			WithBaseURL(server.URL),
			WithHTTPClient(server.Client()),
			WithInterceptor(func(next http.RoundTripper) http.RoundTripper {
				return StubRoundTripper(func(r *http.Request) (*http.Response, error) {
					assert.Contains(t, r.URL.Path, endpoint)
					resp, err := next.RoundTrip(r)
					if err == nil {
						assert.Equal(t, "bar", resp.Header.Get("X-Foo"))
					}
					return resp, err
				})
			}))

		require.NoError(t, err)

		_, resp, err := client.Users.CurrentUser()
		require.NoError(t, err)
		assert.Equal(t, http.StatusOK, resp.StatusCode)
	})
}

type StubRoundTripper func(r *http.Request) (*http.Response, error)

func (fn StubRoundTripper) RoundTrip(r *http.Request) (*http.Response, error) {
	return fn(r)
}

func TestClient_DefaultRetryPolicy_RetryOnStatusCodes(t *testing.T) {
	t.Parallel()

	tests := []struct {
		statusCode    int
		expectedRetry bool
		expectedError bool
	}{
		// We can't write an invalid status code. See RetryOnZeroStatusCode test
		// {
		// 	statusCode:    0,
		// 	expectedRetry: true,
		// },
		{
			statusCode:    http.StatusOK,
			expectedRetry: false,
			expectedError: false,
		},
		{
			statusCode:    http.StatusNotImplemented,
			expectedRetry: false,
			expectedError: true,
		},
		{
			statusCode:    http.StatusBadRequest,
			expectedRetry: false,
			expectedError: true,
		},
		{
			statusCode:    http.StatusTooManyRequests,
			expectedRetry: true,
			expectedError: true,
		},
	}

	for _, tt := range tests {
		t.Run(strconv.Itoa(tt.statusCode), func(t *testing.T) {
			t.Parallel()

			// GIVEN
			retries := 0
			mux := http.NewServeMux()
			mux.HandleFunc("/api/v4/user", func(w http.ResponseWriter, r *http.Request) {
				retries++

				w.WriteHeader(tt.statusCode)
				w.Write([]byte(`{}`))
			})
			server := httptest.NewServer(mux)
			t.Cleanup(server.Close)

			client, err := NewClient(
				"",
				WithBaseURL(server.URL),
				WithHTTPClient(server.Client()),
				WithCustomRetryMax(1),
			)
			require.NoError(t, err)

			// WHEN
			_, resp, err := client.Users.CurrentUser()

			// THEN
			if tt.expectedError {
				require.Error(t, err)
				assert.True(t, HasStatusCode(err, tt.statusCode))
			} else {
				require.NoError(t, err)
				assert.Equal(t, tt.statusCode, resp.StatusCode)
			}

			if tt.expectedRetry {
				assert.Equal(t, 2, retries, "Expected 2 retries, got %d", retries)
			} else {
				assert.Equal(t, 1, retries, "Didn't expect a retry to happen, but endpoint counter indicates that the request has been retried")
			}
		})
	}
}

func TestClient_DefaultRetryPolicy_RetryOnIdempotentRequests_ByMethod(t *testing.T) {
	t.Parallel()

	tests := []struct {
		method        string
		expectedRetry bool
	}{
		{
			method:        http.MethodGet,
			expectedRetry: true,
		},
		{
			method:        http.MethodPost,
			expectedRetry: false,
		},
	}

	for _, tt := range tests {
		t.Run(tt.method, func(t *testing.T) {
			t.Parallel()

			// GIVEN
			client, err := NewClient(
				"",
				WithCustomRetryMax(1),
			)
			require.NoError(t, err)

			// WHEN
			retry, err := client.retryHTTPCheck(context.Background(), &http.Response{Request: &http.Request{Method: tt.method}}, errors.New("dummy"))

			// THEN
			assert.Equal(t, tt.expectedRetry, retry)
			assert.NoError(t, err)
		})
	}
}

// TestClient_DefaultRetryPolicy_RetryOnZeroStatusCode tests retry for status code 0
//
// We test for this bogus status code because of AWS ALB, see:
// https://docs.aws.amazon.com/elasticloadbalancing/latest/application/load-balancer-troubleshooting.html#response-code-000
func TestClient_DefaultRetryPolicy_RetryOnZeroStatusCode(t *testing.T) {
	t.Parallel()

	// GIVEN
	client, err := NewClient(
		"",
	)
	require.NoError(t, err)

	// WHEN
	retry, err := client.retryHTTPCheck(context.Background(), &http.Response{StatusCode: 0}, nil)

	// THEN
	assert.True(t, retry)
	assert.NoError(t, err)
}

func TestClient_DefaultRetryPolicy_RetryOnNetworkErrors(t *testing.T) {
	t.Parallel()

	tests := []struct {
		name          string
		err           error
		expectedRetry bool
	}{
		{
			name:          "DNS error - NXDOMAIN should not retry",
			err:           &net.DNSError{Err: "no such host", IsNotFound: true},
			expectedRetry: false,
		},
		{
			name:          "DNS error - temporary DNS error should retry",
			err:           &net.DNSError{Err: "temporary failure", IsTimeout: true},
			expectedRetry: true,
		},
		{
			name:          "DNS error - other DNS error should retry",
			err:           &net.DNSError{Err: "server failure"},
			expectedRetry: true,
		},
		{
			name:          "OpError - temporary error should retry",
			err:           &net.OpError{Op: "read", Net: "tcp", Err: &mockTemporaryError{temporary: true}},
			expectedRetry: true,
		},
		{
			name:          "OpError - dial operation should retry",
			err:           &net.OpError{Op: "dial", Net: "tcp", Err: errors.New("connection failed")},
			expectedRetry: true,
		},
		{
			name:          "OpError - non-temporary, non-dial should not retry",
			err:           &net.OpError{Op: "write", Net: "tcp", Err: errors.New("broken pipe")},
			expectedRetry: false,
		},
		{
			name:          "URL error - connection refused should retry",
			err:           &url.Error{Op: "Get", URL: "http://example.com", Err: errors.New("connection refused")},
			expectedRetry: true,
		},
		{
			name:          "URL error - other URL error should not retry",
			err:           &url.Error{Op: "Get", URL: "http://example.com", Err: errors.New("other error")},
			expectedRetry: false,
		},
		{
			name:          "TLS handshake timeout should retry",
			err:           &mockTLSHandshakeError{msg: "net/http: TLS handshake timeout"},
			expectedRetry: true,
		},
		{
			name:          "Other TLS error should not retry",
			err:           &mockTLSHandshakeError{msg: "tls: bad certificate"},
			expectedRetry: false,
		},
		{
			name:          "Unknown error should not retry (conservative)",
			err:           errors.New("unknown network error"),
			expectedRetry: false,
		},
	}

	for _, tt := range tests {
		t.Run(tt.name, func(t *testing.T) {
			t.Parallel()

			// GIVEN
			client, err := NewClient("")
			require.NoError(t, err)

			// Create a mock response with POST method (non-idempotent) to test error-specific logic
			// For idempotent methods like GET, the retry logic returns true immediately for any error
			resp := &http.Response{
				Request: &http.Request{Method: http.MethodPost},
			}

			// WHEN
			retry, err := client.retryHTTPCheck(context.Background(), resp, tt.err)

			// THEN
			assert.Equal(t, tt.expectedRetry, retry, "Expected retry=%v for error: %v", tt.expectedRetry, tt.err)
			if tt.expectedRetry {
				assert.NoError(t, err)
			}
		})
	}
}

func TestClient_DefaultRetryPolicy_ContextCancellation(t *testing.T) {
	t.Parallel()

	tests := []struct {
		name string
		ctx  func() context.Context
	}{
		{
			name: "context canceled",
			ctx: func() context.Context {
				ctx, cancel := context.WithCancel(context.Background())
				cancel()
				return ctx
			},
		},
		{
			name: "context deadline exceeded",
			ctx: func() context.Context {
				ctx, cancel := context.WithDeadline(context.Background(), time.Now().Add(-time.Hour))
				defer cancel()
				return ctx
			},
		},
	}

	for _, tt := range tests {
		t.Run(tt.name, func(t *testing.T) {
			t.Parallel()

			// GIVEN
			client, err := NewClient("")
			require.NoError(t, err)

			ctx := tt.ctx()

			// WHEN
			retry, err := client.retryHTTPCheck(ctx, nil, errors.New("some error"))

			// THEN
			assert.False(t, retry)
			assert.Equal(t, ctx.Err(), err)
		})
	}
}

func TestClient_DefaultRetryPolicy_RetriesDisabled(t *testing.T) {
	t.Parallel()

	// GIVEN
	client, err := NewClient("", WithCustomRetryMax(0))
	require.NoError(t, err)

	// Manually disable retries to test this specific path
	client.disableRetries = true

	// WHEN
	retry, err := client.retryHTTPCheck(context.Background(), nil, errors.New("some error"))

	// THEN
	assert.False(t, retry)
	assert.NoError(t, err)
}

// mockTemporaryError implements a temporary error for testing
type mockTemporaryError struct {
	temporary bool
}

func (e *mockTemporaryError) Error() string {
	return "mock temporary error"
}

func (e *mockTemporaryError) Temporary() bool {
	return e.temporary
}

// mockTLSHandshakeError implements an error that looks like a TLS handshake error
type mockTLSHandshakeError struct {
	msg string
}

func (e *mockTLSHandshakeError) Error() string {
	return e.msg
}

func (e *mockTLSHandshakeError) Timeout() bool {
	return strings.Contains(e.msg, "timeout")
}

func (e *mockTLSHandshakeError) Temporary() bool {
	return strings.Contains(e.msg, "timeout")
<<<<<<< HEAD
}

func TestParseID(t *testing.T) {
	t.Parallel()

	// GIVEN a set of inputs
	tests := []struct {
		name     string
		input    any
		expected string
		wantErr  bool
	}{
		{
			name:     "int type",
			input:    42,
			expected: "42",
			wantErr:  false,
		},
		{
			name:     "int64 type",
			input:    int64(15),
			expected: "15",
			wantErr:  false,
		},
		{
			name:     "string type",
			input:    "test-id",
			expected: "test-id",
			wantErr:  false,
		},
		{
			name:     "invalid type",
			input:    3.14,
			expected: "",
			wantErr:  true,
		},
	}

	for _, tt := range tests {
		t.Run(tt.name, func(t *testing.T) {
			t.Parallel()

			// WHEN parseID is called with the input
			result, err := parseID(tt.input)

			// THEN it should return the expected result
			if tt.wantErr {
				assert.Error(t, err)
				assert.Empty(t, result)
			} else {
				assert.NoError(t, err)
				assert.Equal(t, tt.expected, result)
			}
		})
	}
=======
>>>>>>> 34b6941d
}<|MERGE_RESOLUTION|>--- conflicted
+++ resolved
@@ -851,6 +851,8 @@
 func TestHasStatusCode(t *testing.T) {
 	t.Parallel()
 
+	t.Parallel()
+
 	// GIVEN
 	tests := []struct {
 		name          string
@@ -894,6 +896,8 @@
 		t.Run(tt.name, func(t *testing.T) {
 			t.Parallel()
 
+			t.Parallel()
+
 			// WHEN
 			actual := HasStatusCode(tt.err, tt.hasStatusCode)
 
@@ -904,6 +908,8 @@
 }
 
 func TestNewRequestToURL_disallowedURL(t *testing.T) {
+	t.Parallel()
+
 	t.Parallel()
 
 	// GIVEN
@@ -933,6 +939,8 @@
 		t.Run(tt.name, func(t *testing.T) {
 			t.Parallel()
 
+			t.Parallel()
+
 			u, err := url.Parse(tt.url)
 			require.NoError(t, err)
 
@@ -946,6 +954,8 @@
 func TestNewRequestToURL_allowedURL(t *testing.T) {
 	t.Parallel()
 
+	t.Parallel()
+
 	// GIVEN
 	tests := []struct {
 		url string
@@ -964,6 +974,8 @@
 
 	for _, tt := range tests {
 		t.Run(tt.url, func(t *testing.T) {
+			t.Parallel()
+
 			t.Parallel()
 
 			u, err := url.Parse(tt.url)
@@ -1033,11 +1045,15 @@
 	t.Run("when nil interceptor has been passed, then it will result in an error", func(t *testing.T) {
 		t.Parallel()
 
+		t.Parallel()
+
 		_, err := NewClient("", WithInterceptor(nil))
 		require.Error(t, err)
 	})
 
 	t.Run("when interceptor option is provided, then it is used in the client as part of the http round tripping of the transportation", func(t *testing.T) {
+		t.Parallel()
+
 		t.Parallel()
 
 		client, err := NewClient("",
@@ -1057,6 +1073,8 @@
 	})
 
 	t.Run("enables request manipulation", func(t *testing.T) {
+		t.Parallel()
+
 		t.Parallel()
 
 		client, err := NewClient("",
@@ -1088,11 +1106,7 @@
 	t.Run("ordering aligned to how interceptors are provided, as this makes it easier to read a option setup", func(t *testing.T) {
 		t.Parallel()
 
-<<<<<<< HEAD
 		var ordering []int64
-=======
-		var ordering []int
->>>>>>> 34b6941d
 		client, err := NewClient("",
 			WithInterceptor(func(next http.RoundTripper) http.RoundTripper {
 				assert.NotNil(t, next)
@@ -1125,6 +1139,8 @@
 	t.Run("e2e", func(t *testing.T) {
 		t.Parallel()
 
+		t.Parallel()
+
 		const endpoint = "/api/v4/user"
 
 		mux := http.NewServeMux()
@@ -1486,7 +1502,6 @@
 
 func (e *mockTLSHandshakeError) Temporary() bool {
 	return strings.Contains(e.msg, "timeout")
-<<<<<<< HEAD
 }
 
 func TestParseID(t *testing.T) {
@@ -1542,6 +1557,4 @@
 			}
 		})
 	}
-=======
->>>>>>> 34b6941d
 }