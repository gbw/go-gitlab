--- conflicted
+++ resolved
@@ -141,34 +141,6 @@
 }
 
 func (s *ClusterAgentsService) ListAgents(pid any, opt *ListAgentsOptions, options ...RequestOptionFunc) ([]*Agent, *Response, error) {
-<<<<<<< HEAD
-	project, err := parseID(pid)
-	if err != nil {
-		return nil, nil, err
-	}
-	uri := fmt.Sprintf("projects/%s/cluster_agents", PathEscape(project))
-
-	req, err := s.client.NewRequest(http.MethodGet, uri, opt, options)
-	if err != nil {
-		return nil, nil, err
-	}
-
-	var as []*Agent
-	resp, err := s.client.Do(req, &as)
-	if err != nil {
-		return nil, resp, err
-	}
-
-	return as, resp, nil
-}
-
-func (s *ClusterAgentsService) GetAgent(pid any, id int64, options ...RequestOptionFunc) (*Agent, *Response, error) {
-	project, err := parseID(pid)
-	if err != nil {
-		return nil, nil, err
-	}
-
-=======
 	return do[[]*Agent](s.client,
 		withPath("projects/%s/cluster_agents", ProjectID{pid}),
 		withAPIOpts(opt),
@@ -176,8 +148,7 @@
 	)
 }
 
-func (s *ClusterAgentsService) GetAgent(pid any, id int, options ...RequestOptionFunc) (*Agent, *Response, error) {
->>>>>>> 34e3ffd6
+func (s *ClusterAgentsService) GetAgent(pid any, id int64, options ...RequestOptionFunc) (*Agent, *Response, error) {
 	return do[*Agent](s.client,
 		withPath("projects/%s/cluster_agents/%d", ProjectID{pid}, id),
 		withRequestOpts(options...),
@@ -194,34 +165,6 @@
 }
 
 func (s *ClusterAgentsService) RegisterAgent(pid any, opt *RegisterAgentOptions, options ...RequestOptionFunc) (*Agent, *Response, error) {
-<<<<<<< HEAD
-	project, err := parseID(pid)
-	if err != nil {
-		return nil, nil, err
-	}
-	uri := fmt.Sprintf("projects/%s/cluster_agents", PathEscape(project))
-
-	req, err := s.client.NewRequest(http.MethodPost, uri, opt, options)
-	if err != nil {
-		return nil, nil, err
-	}
-
-	a := new(Agent)
-	resp, err := s.client.Do(req, a)
-	if err != nil {
-		return nil, resp, err
-	}
-
-	return a, resp, nil
-}
-
-func (s *ClusterAgentsService) DeleteAgent(pid any, id int64, options ...RequestOptionFunc) (*Response, error) {
-	project, err := parseID(pid)
-	if err != nil {
-		return nil, err
-	}
-
-=======
 	return do[*Agent](s.client,
 		withMethod(http.MethodPost),
 		withPath("projects/%s/cluster_agents", ProjectID{pid}),
@@ -230,8 +173,7 @@
 	)
 }
 
-func (s *ClusterAgentsService) DeleteAgent(pid any, id int, options ...RequestOptionFunc) (*Response, error) {
->>>>>>> 34e3ffd6
+func (s *ClusterAgentsService) DeleteAgent(pid any, id int64, options ...RequestOptionFunc) (*Response, error) {
 	_, resp, err := do[none](s.client,
 		withMethod(http.MethodDelete),
 		withPath("projects/%s/cluster_agents/%d", ProjectID{pid}, id),
@@ -248,49 +190,7 @@
 	ListOptions
 }
 
-<<<<<<< HEAD
 func (s *ClusterAgentsService) ListAgentTokens(pid any, aid int64, opt *ListAgentTokensOptions, options ...RequestOptionFunc) ([]*AgentToken, *Response, error) {
-	project, err := parseID(pid)
-	if err != nil {
-		return nil, nil, err
-	}
-	uri := fmt.Sprintf("projects/%s/cluster_agents/%d/tokens", PathEscape(project), aid)
-
-	req, err := s.client.NewRequest(http.MethodGet, uri, opt, options)
-	if err != nil {
-		return nil, nil, err
-	}
-
-	var ats []*AgentToken
-	resp, err := s.client.Do(req, &ats)
-	if err != nil {
-		return nil, resp, err
-	}
-
-	return ats, resp, nil
-}
-
-func (s *ClusterAgentsService) GetAgentToken(pid any, aid int64, id int64, options ...RequestOptionFunc) (*AgentToken, *Response, error) {
-	project, err := parseID(pid)
-	if err != nil {
-		return nil, nil, err
-	}
-	uri := fmt.Sprintf("projects/%s/cluster_agents/%d/tokens/%d", PathEscape(project), aid, id)
-
-	req, err := s.client.NewRequest(http.MethodGet, uri, nil, options)
-	if err != nil {
-		return nil, nil, err
-	}
-
-	at := new(AgentToken)
-	resp, err := s.client.Do(req, at)
-	if err != nil {
-		return nil, resp, err
-	}
-
-	return at, resp, nil
-=======
-func (s *ClusterAgentsService) ListAgentTokens(pid any, aid int, opt *ListAgentTokensOptions, options ...RequestOptionFunc) ([]*AgentToken, *Response, error) {
 	return do[[]*AgentToken](s.client,
 		withMethod(http.MethodGet),
 		withPath("projects/%s/cluster_agents/%d/tokens", ProjectID{pid}, aid),
@@ -299,13 +199,12 @@
 	)
 }
 
-func (s *ClusterAgentsService) GetAgentToken(pid any, aid int, id int, options ...RequestOptionFunc) (*AgentToken, *Response, error) {
+func (s *ClusterAgentsService) GetAgentToken(pid any, aid int64, id int64, options ...RequestOptionFunc) (*AgentToken, *Response, error) {
 	return do[*AgentToken](s.client,
 		withMethod(http.MethodGet),
 		withPath("projects/%s/cluster_agents/%d/tokens/%d", ProjectID{pid}, aid, id),
 		withRequestOpts(options...),
 	)
->>>>>>> 34e3ffd6
 }
 
 // CreateAgentTokenOptions represents the available CreateAgentToken() options.
@@ -317,43 +216,7 @@
 	Description *string `url:"description,omitempty" json:"description,omitempty"`
 }
 
-<<<<<<< HEAD
 func (s *ClusterAgentsService) CreateAgentToken(pid any, aid int64, opt *CreateAgentTokenOptions, options ...RequestOptionFunc) (*AgentToken, *Response, error) {
-	project, err := parseID(pid)
-	if err != nil {
-		return nil, nil, err
-	}
-	uri := fmt.Sprintf("projects/%s/cluster_agents/%d/tokens", PathEscape(project), aid)
-
-	req, err := s.client.NewRequest(http.MethodPost, uri, opt, options)
-	if err != nil {
-		return nil, nil, err
-	}
-
-	at := new(AgentToken)
-	resp, err := s.client.Do(req, at)
-	if err != nil {
-		return nil, resp, err
-	}
-
-	return at, resp, nil
-}
-
-func (s *ClusterAgentsService) RevokeAgentToken(pid any, aid int64, id int64, options ...RequestOptionFunc) (*Response, error) {
-	project, err := parseID(pid)
-	if err != nil {
-		return nil, err
-	}
-	uri := fmt.Sprintf("projects/%s/cluster_agents/%d/tokens/%d", PathEscape(project), aid, id)
-
-	req, err := s.client.NewRequest(http.MethodDelete, uri, nil, options)
-	if err != nil {
-		return nil, err
-	}
-
-	return s.client.Do(req, nil)
-=======
-func (s *ClusterAgentsService) CreateAgentToken(pid any, aid int, opt *CreateAgentTokenOptions, options ...RequestOptionFunc) (*AgentToken, *Response, error) {
 	return do[*AgentToken](s.client,
 		withMethod(http.MethodPost),
 		withPath("projects/%s/cluster_agents/%d/tokens", ProjectID{pid}, aid),
@@ -362,12 +225,11 @@
 	)
 }
 
-func (s *ClusterAgentsService) RevokeAgentToken(pid any, aid int, id int, options ...RequestOptionFunc) (*Response, error) {
+func (s *ClusterAgentsService) RevokeAgentToken(pid any, aid int64, id int64, options ...RequestOptionFunc) (*Response, error) {
 	_, resp, err := do[none](s.client,
 		withMethod(http.MethodDelete),
 		withPath("projects/%s/cluster_agents/%d/tokens/%d", ProjectID{pid}, aid, id),
 		withRequestOpts(options...),
 	)
 	return resp, err
->>>>>>> 34e3ffd6
 }