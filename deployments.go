--- conflicted
+++ resolved
@@ -146,33 +146,11 @@
 	)
 }
 
-<<<<<<< HEAD
 func (s *DeploymentsService) GetProjectDeployment(pid any, deployment int64, options ...RequestOptionFunc) (*Deployment, *Response, error) {
-	project, err := parseID(pid)
-	if err != nil {
-		return nil, nil, err
-	}
-	u := fmt.Sprintf("projects/%s/deployments/%d", PathEscape(project), deployment)
-
-	req, err := s.client.NewRequest(http.MethodGet, u, nil, options)
-	if err != nil {
-		return nil, nil, err
-	}
-
-	d := new(Deployment)
-	resp, err := s.client.Do(req, d)
-	if err != nil {
-		return nil, resp, err
-	}
-
-	return d, resp, nil
-=======
-func (s *DeploymentsService) GetProjectDeployment(pid any, deployment int, options ...RequestOptionFunc) (*Deployment, *Response, error) {
 	return do[*Deployment](s.client,
 		withPath("projects/%s/deployments/%d", ProjectID{pid}, deployment),
 		withRequestOpts(options...),
 	)
->>>>>>> 34e3ffd6
 }
 
 // CreateProjectDeploymentOptions represents the available
@@ -206,35 +184,13 @@
 	Status *DeploymentStatusValue `url:"status,omitempty" json:"status,omitempty"`
 }
 
-<<<<<<< HEAD
 func (s *DeploymentsService) UpdateProjectDeployment(pid any, deployment int64, opt *UpdateProjectDeploymentOptions, options ...RequestOptionFunc) (*Deployment, *Response, error) {
-	project, err := parseID(pid)
-	if err != nil {
-		return nil, nil, err
-	}
-	u := fmt.Sprintf("projects/%s/deployments/%d", PathEscape(project), deployment)
-
-	req, err := s.client.NewRequest(http.MethodPut, u, opt, options)
-	if err != nil {
-		return nil, nil, err
-	}
-
-	d := new(Deployment)
-	resp, err := s.client.Do(req, &d)
-	if err != nil {
-		return nil, resp, err
-	}
-
-	return d, resp, nil
-=======
-func (s *DeploymentsService) UpdateProjectDeployment(pid any, deployment int, opt *UpdateProjectDeploymentOptions, options ...RequestOptionFunc) (*Deployment, *Response, error) {
 	return do[*Deployment](s.client,
 		withMethod(http.MethodPut),
 		withPath("projects/%s/deployments/%d", ProjectID{pid}, deployment),
 		withAPIOpts(opt),
 		withRequestOpts(options...),
 	)
->>>>>>> 34e3ffd6
 }
 
 // ApproveOrRejectProjectDeploymentOptions represents the available
@@ -248,39 +204,7 @@
 	RepresentedAs *string                   `url:"represented_as,omitempty" json:"represented_as,omitempty"`
 }
 
-<<<<<<< HEAD
-func (s *DeploymentsService) ApproveOrRejectProjectDeployment(pid any, deployment int64,
-	opt *ApproveOrRejectProjectDeploymentOptions, options ...RequestOptionFunc,
-) (*Response, error) {
-	project, err := parseID(pid)
-	if err != nil {
-		return nil, err
-	}
-	u := fmt.Sprintf("projects/%s/deployments/%d/approval", PathEscape(project), deployment)
-
-	req, err := s.client.NewRequest(http.MethodPost, u, opt, options)
-	if err != nil {
-		return nil, err
-	}
-
-	return s.client.Do(req, nil)
-}
-
-func (s *DeploymentsService) DeleteProjectDeployment(pid any, deployment int64, options ...RequestOptionFunc) (*Response, error) {
-	project, err := parseID(pid)
-	if err != nil {
-		return nil, err
-	}
-	u := fmt.Sprintf("projects/%s/deployments/%d", PathEscape(project), deployment)
-
-	req, err := s.client.NewRequest(http.MethodDelete, u, nil, options)
-	if err != nil {
-		return nil, err
-	}
-
-	return s.client.Do(req, nil)
-=======
-func (s *DeploymentsService) ApproveOrRejectProjectDeployment(pid any, deployment int, opt *ApproveOrRejectProjectDeploymentOptions, options ...RequestOptionFunc) (*Response, error) {
+func (s *DeploymentsService) ApproveOrRejectProjectDeployment(pid any, deployment int64, opt *ApproveOrRejectProjectDeploymentOptions, options ...RequestOptionFunc) (*Response, error) {
 	_, resp, err := do[none](s.client,
 		withMethod(http.MethodPost),
 		withPath("projects/%s/deployments/%d/approval", ProjectID{pid}, deployment),
@@ -290,12 +214,11 @@
 	return resp, err
 }
 
-func (s *DeploymentsService) DeleteProjectDeployment(pid any, deployment int, options ...RequestOptionFunc) (*Response, error) {
+func (s *DeploymentsService) DeleteProjectDeployment(pid any, deployment int64, options ...RequestOptionFunc) (*Response, error) {
 	_, resp, err := do[none](s.client,
 		withMethod(http.MethodDelete),
 		withPath("projects/%s/deployments/%d", ProjectID{pid}, deployment),
 		withRequestOpts(options...),
 	)
 	return resp, err
->>>>>>> 34e3ffd6
 }