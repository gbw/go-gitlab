//
// Copyright 2021, Sander van Harmelen
//
// Licensed under the Apache License, Version 2.0 (the "License");
// you may not use this file except in compliance with the License.
// You may obtain a copy of the License at
//
//     http://www.apache.org/licenses/LICENSE-2.0
//
// Unless required by applicable law or agreed to in writing, software
// distributed under the License is distributed on an "AS IS" BASIS,
// WITHOUT WARRANTIES OR CONDITIONS OF ANY KIND, either express or implied.
// See the License for the specific language governing permissions and
// limitations under the License.

package gitlab

import (
	"fmt"
	"net/http"
	"time"
)

type (
	// DeploymentsServiceInterface defines all the API methods for the DeploymentsService
	DeploymentsServiceInterface interface {
		// ListProjectDeployments gets a list of deployments in a project.
		//
		// GitLab API docs:
		// https://docs.gitlab.com/api/deployments/#list-project-deployments
		ListProjectDeployments(pid any, opts *ListProjectDeploymentsOptions, options ...RequestOptionFunc) ([]*Deployment, *Response, error)

		// GetProjectDeployment gets a specific deployment for a project.
		//
		// GitLab API docs:
		// https://docs.gitlab.com/api/deployments/#get-a-specific-deployment
<<<<<<< HEAD
		GetProjectDeployment(pid any, deployment int64, options ...RequestOptionFunc) (*Deployment, *Response, error)
=======
		GetProjectDeployment(pid any, deployment int, options ...RequestOptionFunc) (*Deployment, *Response, error)
>>>>>>> 34b6941d

		// CreateProjectDeployment creates a project deployment.
		//
		// GitLab API docs:
		// https://docs.gitlab.com/api/deployments/#create-a-deployment
		CreateProjectDeployment(pid any, opt *CreateProjectDeploymentOptions, options ...RequestOptionFunc) (*Deployment, *Response, error)

		// UpdateProjectDeployment updates a project deployment.
		//
		// GitLab API docs:
		// https://docs.gitlab.com/api/deployments/#update-a-deployment
<<<<<<< HEAD
		UpdateProjectDeployment(pid any, deployment int64, opt *UpdateProjectDeploymentOptions, options ...RequestOptionFunc) (*Deployment, *Response, error)
=======
		UpdateProjectDeployment(pid any, deployment int, opt *UpdateProjectDeploymentOptions, options ...RequestOptionFunc) (*Deployment, *Response, error)
>>>>>>> 34b6941d

		// ApproveOrRejectProjectDeployment approves or rejects a blocked deployment.
		//
		// GitLab API docs:
		// https://docs.gitlab.com/api/deployments/#approve-or-reject-a-blocked-deployment
<<<<<<< HEAD
		ApproveOrRejectProjectDeployment(pid any, deployment int64, opt *ApproveOrRejectProjectDeploymentOptions, options ...RequestOptionFunc) (*Response, error)
=======
		ApproveOrRejectProjectDeployment(pid any, deployment int, opt *ApproveOrRejectProjectDeploymentOptions, options ...RequestOptionFunc) (*Response, error)
>>>>>>> 34b6941d

		// DeleteProjectDeployment deletes a specific deployment.
		//
		// GitLab API docs:
		// https://docs.gitlab.com/api/deployments/#delete-a-specific-deployment
<<<<<<< HEAD
		DeleteProjectDeployment(pid any, deployment int64, options ...RequestOptionFunc) (*Response, error)
=======
		DeleteProjectDeployment(pid any, deployment int, options ...RequestOptionFunc) (*Response, error)
>>>>>>> 34b6941d
	}

	// DeploymentsService handles communication with the deployment related methods
	// of the GitLab API.
	//
	// GitLab API docs: https://docs.gitlab.com/api/deployments/
	DeploymentsService struct {
		client *Client
	}
)

var _ DeploymentsServiceInterface = (*DeploymentsService)(nil)

// Deployment represents the GitLab deployment
type Deployment struct {
	ID          int64                `json:"id"`
	IID         int64                `json:"iid"`
	Ref         string               `json:"ref"`
	SHA         string               `json:"sha"`
	Status      string               `json:"status"`
	CreatedAt   *time.Time           `json:"created_at"`
	UpdatedAt   *time.Time           `json:"updated_at"`
	User        *ProjectUser         `json:"user"`
	Environment *Environment         `json:"environment"`
	Deployable  DeploymentDeployable `json:"deployable"`
}

// DeploymentDeployable represents the Gitlab deployment deployable
type DeploymentDeployable struct {
	ID         int64                        `json:"id"`
	Status     string                       `json:"status"`
	Stage      string                       `json:"stage"`
	Name       string                       `json:"name"`
	Ref        string                       `json:"ref"`
	Tag        bool                         `json:"tag"`
	Coverage   float64                      `json:"coverage"`
	CreatedAt  *time.Time                   `json:"created_at"`
	StartedAt  *time.Time                   `json:"started_at"`
	FinishedAt *time.Time                   `json:"finished_at"`
	Duration   float64                      `json:"duration"`
	User       *User                        `json:"user"`
	Commit     *Commit                      `json:"commit"`
	Pipeline   DeploymentDeployablePipeline `json:"pipeline"`
	Runner     *Runner                      `json:"runner"`
}

// DeploymentDeployablePipeline represents the Gitlab deployment deployable pipeline
type DeploymentDeployablePipeline struct {
	ID        int64      `json:"id"`
	SHA       string     `json:"sha"`
	Ref       string     `json:"ref"`
	Status    string     `json:"status"`
	CreatedAt *time.Time `json:"created_at"`
	UpdatedAt *time.Time `json:"updated_at"`
}

// ListProjectDeploymentsOptions represents the available ListProjectDeployments() options.
//
// GitLab API docs:
// https://docs.gitlab.com/api/deployments/#list-project-deployments
type ListProjectDeploymentsOptions struct {
	ListOptions
	OrderBy     *string `url:"order_by,omitempty" json:"order_by,omitempty"`
	Sort        *string `url:"sort,omitempty" json:"sort,omitempty"`
	Environment *string `url:"environment,omitempty" json:"environment,omitempty"`
	Status      *string `url:"status,omitempty" json:"status,omitempty"`

	// Only for GitLab versions less than 14
	UpdatedAfter  *time.Time `url:"updated_after,omitempty" json:"updated_after,omitempty"`
	UpdatedBefore *time.Time `url:"updated_before,omitempty" json:"updated_before,omitempty"`

	// Only for GitLab 14 or higher
	FinishedAfter  *time.Time `url:"finished_after,omitempty" json:"finished_after,omitempty"`
	FinishedBefore *time.Time `url:"finished_before,omitempty" json:"finished_before,omitempty"`
}

func (s *DeploymentsService) ListProjectDeployments(pid any, opts *ListProjectDeploymentsOptions, options ...RequestOptionFunc) ([]*Deployment, *Response, error) {
	project, err := parseID(pid)
	if err != nil {
		return nil, nil, err
	}
	u := fmt.Sprintf("projects/%s/deployments", PathEscape(project))

	req, err := s.client.NewRequest(http.MethodGet, u, opts, options)
	if err != nil {
		return nil, nil, err
	}

	var ds []*Deployment
	resp, err := s.client.Do(req, &ds)
	if err != nil {
		return nil, resp, err
	}

	return ds, resp, nil
}

<<<<<<< HEAD
func (s *DeploymentsService) GetProjectDeployment(pid any, deployment int64, options ...RequestOptionFunc) (*Deployment, *Response, error) {
=======
func (s *DeploymentsService) GetProjectDeployment(pid any, deployment int, options ...RequestOptionFunc) (*Deployment, *Response, error) {
>>>>>>> 34b6941d
	project, err := parseID(pid)
	if err != nil {
		return nil, nil, err
	}
	u := fmt.Sprintf("projects/%s/deployments/%d", PathEscape(project), deployment)

	req, err := s.client.NewRequest(http.MethodGet, u, nil, options)
	if err != nil {
		return nil, nil, err
	}

	d := new(Deployment)
	resp, err := s.client.Do(req, d)
	if err != nil {
		return nil, resp, err
	}

	return d, resp, nil
}

// CreateProjectDeploymentOptions represents the available
// CreateProjectDeployment() options.
//
// GitLab API docs:
// https://docs.gitlab.com/api/deployments/#create-a-deployment
type CreateProjectDeploymentOptions struct {
	Environment *string                `url:"environment,omitempty" json:"environment,omitempty"`
	Ref         *string                `url:"ref,omitempty" json:"ref,omitempty"`
	SHA         *string                `url:"sha,omitempty" json:"sha,omitempty"`
	Tag         *bool                  `url:"tag,omitempty" json:"tag,omitempty"`
	Status      *DeploymentStatusValue `url:"status,omitempty" json:"status,omitempty"`
}

func (s *DeploymentsService) CreateProjectDeployment(pid any, opt *CreateProjectDeploymentOptions, options ...RequestOptionFunc) (*Deployment, *Response, error) {
	project, err := parseID(pid)
	if err != nil {
		return nil, nil, err
	}
	u := fmt.Sprintf("projects/%s/deployments", PathEscape(project))

	req, err := s.client.NewRequest(http.MethodPost, u, opt, options)
	if err != nil {
		return nil, nil, err
	}

	d := new(Deployment)
	resp, err := s.client.Do(req, &d)
	if err != nil {
		return nil, resp, err
	}

	return d, resp, nil
}

// UpdateProjectDeploymentOptions represents the available
// UpdateProjectDeployment() options.
//
// GitLab API docs:
// https://docs.gitlab.com/api/deployments/#update-a-deployment
type UpdateProjectDeploymentOptions struct {
	Status *DeploymentStatusValue `url:"status,omitempty" json:"status,omitempty"`
}

<<<<<<< HEAD
func (s *DeploymentsService) UpdateProjectDeployment(pid any, deployment int64, opt *UpdateProjectDeploymentOptions, options ...RequestOptionFunc) (*Deployment, *Response, error) {
=======
func (s *DeploymentsService) UpdateProjectDeployment(pid any, deployment int, opt *UpdateProjectDeploymentOptions, options ...RequestOptionFunc) (*Deployment, *Response, error) {
>>>>>>> 34b6941d
	project, err := parseID(pid)
	if err != nil {
		return nil, nil, err
	}
	u := fmt.Sprintf("projects/%s/deployments/%d", PathEscape(project), deployment)

	req, err := s.client.NewRequest(http.MethodPut, u, opt, options)
	if err != nil {
		return nil, nil, err
	}

	d := new(Deployment)
	resp, err := s.client.Do(req, &d)
	if err != nil {
		return nil, resp, err
	}

	return d, resp, nil
}

// ApproveOrRejectProjectDeploymentOptions represents the available
// ApproveOrRejectProjectDeployment() options.
//
// GitLab API docs:
// https://docs.gitlab.com/api/deployments/#approve-or-reject-a-blocked-deployment
type ApproveOrRejectProjectDeploymentOptions struct {
	Status        *DeploymentApprovalStatus `url:"status,omitempty" json:"status,omitempty"`
	Comment       *string                   `url:"comment,omitempty" json:"comment,omitempty"`
	RepresentedAs *string                   `url:"represented_as,omitempty" json:"represented_as,omitempty"`
}

<<<<<<< HEAD
func (s *DeploymentsService) ApproveOrRejectProjectDeployment(pid any, deployment int64,
=======
func (s *DeploymentsService) ApproveOrRejectProjectDeployment(pid any, deployment int,
>>>>>>> 34b6941d
	opt *ApproveOrRejectProjectDeploymentOptions, options ...RequestOptionFunc,
) (*Response, error) {
	project, err := parseID(pid)
	if err != nil {
		return nil, err
	}
	u := fmt.Sprintf("projects/%s/deployments/%d/approval", PathEscape(project), deployment)

	req, err := s.client.NewRequest(http.MethodPost, u, opt, options)
	if err != nil {
		return nil, err
	}

	return s.client.Do(req, nil)
}

<<<<<<< HEAD
func (s *DeploymentsService) DeleteProjectDeployment(pid any, deployment int64, options ...RequestOptionFunc) (*Response, error) {
=======
func (s *DeploymentsService) DeleteProjectDeployment(pid any, deployment int, options ...RequestOptionFunc) (*Response, error) {
>>>>>>> 34b6941d
	project, err := parseID(pid)
	if err != nil {
		return nil, err
	}
	u := fmt.Sprintf("projects/%s/deployments/%d", PathEscape(project), deployment)

	req, err := s.client.NewRequest(http.MethodDelete, u, nil, options)
	if err != nil {
		return nil, err
	}

	return s.client.Do(req, nil)
}<|MERGE_RESOLUTION|>--- conflicted
+++ resolved
@@ -28,17 +28,17 @@
 		//
 		// GitLab API docs:
 		// https://docs.gitlab.com/api/deployments/#list-project-deployments
+		// ListProjectDeployments gets a list of deployments in a project.
+		//
+		// GitLab API docs:
+		// https://docs.gitlab.com/api/deployments/#list-project-deployments
 		ListProjectDeployments(pid any, opts *ListProjectDeploymentsOptions, options ...RequestOptionFunc) ([]*Deployment, *Response, error)
 
 		// GetProjectDeployment gets a specific deployment for a project.
 		//
 		// GitLab API docs:
 		// https://docs.gitlab.com/api/deployments/#get-a-specific-deployment
-<<<<<<< HEAD
 		GetProjectDeployment(pid any, deployment int64, options ...RequestOptionFunc) (*Deployment, *Response, error)
-=======
-		GetProjectDeployment(pid any, deployment int, options ...RequestOptionFunc) (*Deployment, *Response, error)
->>>>>>> 34b6941d
 
 		// CreateProjectDeployment creates a project deployment.
 		//
@@ -50,31 +50,19 @@
 		//
 		// GitLab API docs:
 		// https://docs.gitlab.com/api/deployments/#update-a-deployment
-<<<<<<< HEAD
 		UpdateProjectDeployment(pid any, deployment int64, opt *UpdateProjectDeploymentOptions, options ...RequestOptionFunc) (*Deployment, *Response, error)
-=======
-		UpdateProjectDeployment(pid any, deployment int, opt *UpdateProjectDeploymentOptions, options ...RequestOptionFunc) (*Deployment, *Response, error)
->>>>>>> 34b6941d
 
 		// ApproveOrRejectProjectDeployment approves or rejects a blocked deployment.
 		//
 		// GitLab API docs:
 		// https://docs.gitlab.com/api/deployments/#approve-or-reject-a-blocked-deployment
-<<<<<<< HEAD
 		ApproveOrRejectProjectDeployment(pid any, deployment int64, opt *ApproveOrRejectProjectDeploymentOptions, options ...RequestOptionFunc) (*Response, error)
-=======
-		ApproveOrRejectProjectDeployment(pid any, deployment int, opt *ApproveOrRejectProjectDeploymentOptions, options ...RequestOptionFunc) (*Response, error)
->>>>>>> 34b6941d
 
 		// DeleteProjectDeployment deletes a specific deployment.
 		//
 		// GitLab API docs:
 		// https://docs.gitlab.com/api/deployments/#delete-a-specific-deployment
-<<<<<<< HEAD
 		DeleteProjectDeployment(pid any, deployment int64, options ...RequestOptionFunc) (*Response, error)
-=======
-		DeleteProjectDeployment(pid any, deployment int, options ...RequestOptionFunc) (*Response, error)
->>>>>>> 34b6941d
 	}
 
 	// DeploymentsService handles communication with the deployment related methods
@@ -172,11 +160,7 @@
 	return ds, resp, nil
 }
 
-<<<<<<< HEAD
 func (s *DeploymentsService) GetProjectDeployment(pid any, deployment int64, options ...RequestOptionFunc) (*Deployment, *Response, error) {
-=======
-func (s *DeploymentsService) GetProjectDeployment(pid any, deployment int, options ...RequestOptionFunc) (*Deployment, *Response, error) {
->>>>>>> 34b6941d
 	project, err := parseID(pid)
 	if err != nil {
 		return nil, nil, err
@@ -240,11 +224,7 @@
 	Status *DeploymentStatusValue `url:"status,omitempty" json:"status,omitempty"`
 }
 
-<<<<<<< HEAD
 func (s *DeploymentsService) UpdateProjectDeployment(pid any, deployment int64, opt *UpdateProjectDeploymentOptions, options ...RequestOptionFunc) (*Deployment, *Response, error) {
-=======
-func (s *DeploymentsService) UpdateProjectDeployment(pid any, deployment int, opt *UpdateProjectDeploymentOptions, options ...RequestOptionFunc) (*Deployment, *Response, error) {
->>>>>>> 34b6941d
 	project, err := parseID(pid)
 	if err != nil {
 		return nil, nil, err
@@ -276,11 +256,7 @@
 	RepresentedAs *string                   `url:"represented_as,omitempty" json:"represented_as,omitempty"`
 }
 
-<<<<<<< HEAD
 func (s *DeploymentsService) ApproveOrRejectProjectDeployment(pid any, deployment int64,
-=======
-func (s *DeploymentsService) ApproveOrRejectProjectDeployment(pid any, deployment int,
->>>>>>> 34b6941d
 	opt *ApproveOrRejectProjectDeploymentOptions, options ...RequestOptionFunc,
 ) (*Response, error) {
 	project, err := parseID(pid)
@@ -297,11 +273,7 @@
 	return s.client.Do(req, nil)
 }
 
-<<<<<<< HEAD
 func (s *DeploymentsService) DeleteProjectDeployment(pid any, deployment int64, options ...RequestOptionFunc) (*Response, error) {
-=======
-func (s *DeploymentsService) DeleteProjectDeployment(pid any, deployment int, options ...RequestOptionFunc) (*Response, error) {
->>>>>>> 34b6941d
 	project, err := parseID(pid)
 	if err != nil {
 		return nil, err
