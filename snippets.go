//
// Copyright 2021, Sander van Harmelen
//
// Licensed under the Apache License, Version 2.0 (the "License");
// you may not use this file except in compliance with the License.
// You may obtain a copy of the License at
//
//     http://www.apache.org/licenses/LICENSE-2.0
//
// Unless required by applicable law or agreed to in writing, software
// distributed under the License is distributed on an "AS IS" BASIS,
// WITHOUT WARRANTIES OR CONDITIONS OF ANY KIND, either express or implied.
// See the License for the specific language governing permissions and
// limitations under the License.
//

package gitlab

import (
	"bytes"
	"fmt"
	"net/http"
	"time"
)

type (
	SnippetsServiceInterface interface {
		ListSnippets(opt *ListSnippetsOptions, options ...RequestOptionFunc) ([]*Snippet, *Response, error)
		GetSnippet(snippet int64, options ...RequestOptionFunc) (*Snippet, *Response, error)
		SnippetContent(snippet int64, options ...RequestOptionFunc) ([]byte, *Response, error)
		SnippetFileContent(snippet int64, ref, filename string, options ...RequestOptionFunc) ([]byte, *Response, error)
		CreateSnippet(opt *CreateSnippetOptions, options ...RequestOptionFunc) (*Snippet, *Response, error)
		UpdateSnippet(snippet int64, opt *UpdateSnippetOptions, options ...RequestOptionFunc) (*Snippet, *Response, error)
		DeleteSnippet(snippet int64, options ...RequestOptionFunc) (*Response, error)
		ExploreSnippets(opt *ExploreSnippetsOptions, options ...RequestOptionFunc) ([]*Snippet, *Response, error)
		ListAllSnippets(opt *ListAllSnippetsOptions, options ...RequestOptionFunc) ([]*Snippet, *Response, error)
	}

	// SnippetsService handles communication with the snippets
	// related methods of the GitLab API.
	//
	// GitLab API docs: https://docs.gitlab.com/api/snippets/
	SnippetsService struct {
		client *Client
	}
)

var _ SnippetsServiceInterface = (*SnippetsService)(nil)

// Snippet represents a GitLab snippet.
//
// GitLab API docs: https://docs.gitlab.com/api/snippets/
type Snippet struct {
	ID                int64         `json:"id"`
	Title             string        `json:"title"`
	FileName          string        `json:"file_name"`
	Description       string        `json:"description"`
	Visibility        string        `json:"visibility"`
	Author            SnippetAuthor `json:"author"`
	UpdatedAt         *time.Time    `json:"updated_at"`
	CreatedAt         *time.Time    `json:"created_at"`
	ProjectID         int64         `json:"project_id"`
	WebURL            string        `json:"web_url"`
	RawURL            string        `json:"raw_url"`
	Files             []SnippetFile `json:"files"`
	RepositoryStorage string        `json:"repository_storage"`
}

func (s Snippet) String() string {
	return Stringify(s)
}

// SnippetAuthor represents a GitLab snippet author.
//
// GitLab API docs: https://docs.gitlab.com/api/snippets/
type SnippetAuthor struct {
	ID        int64      `json:"id"`
	Username  string     `json:"username"`
	Email     string     `json:"email"`
	Name      string     `json:"name"`
	State     string     `json:"state"`
	CreatedAt *time.Time `json:"created_at"`
}

func (a SnippetAuthor) String() string {
	return Stringify(a)
}

// SnippetFile represents a GitLab snippet file.
//
// GitLab API docs: https://docs.gitlab.com/api/snippets/
type SnippetFile struct {
	Path   string `json:"path"`
	RawURL string `json:"raw_url"`
}

func (f SnippetFile) String() string {
	return Stringify(f)
}

// ListSnippetsOptions represents the available ListSnippets() options.
//
// GitLab API docs:
// https://docs.gitlab.com/api/snippets/#list-all-snippets-for-current-user
type ListSnippetsOptions struct {
	ListOptions
}

// ListSnippets gets a list of snippets.
//
// GitLab API docs:
// https://docs.gitlab.com/api/snippets/#list-all-snippets-for-current-user
func (s *SnippetsService) ListSnippets(opt *ListSnippetsOptions, options ...RequestOptionFunc) ([]*Snippet, *Response, error) {
	res, resp, err := do[[]*Snippet](s.client,
		withMethod(http.MethodGet),
		withPath("snippets"),
		withAPIOpts(opt),
		withRequestOpts(options...),
	)
	if err != nil {
		return nil, resp, err
	}
	return res, resp, nil
}

// GetSnippet gets a single snippet
//
// GitLab API docs:
// https://docs.gitlab.com/api/snippets/#get-a-single-snippet
<<<<<<< HEAD
func (s *SnippetsService) GetSnippet(snippet int64, options ...RequestOptionFunc) (*Snippet, *Response, error) {
	u := fmt.Sprintf("snippets/%d", snippet)

	req, err := s.client.NewRequest(http.MethodGet, u, nil, options)
	if err != nil {
		return nil, nil, err
	}

	ps := new(Snippet)
	resp, err := s.client.Do(req, ps)
=======
func (s *SnippetsService) GetSnippet(snippet int, options ...RequestOptionFunc) (*Snippet, *Response, error) {
	res, resp, err := do[*Snippet](s.client,
		withMethod(http.MethodGet),
		withPath("snippets/%d", snippet),
		withAPIOpts(nil),
		withRequestOpts(options...),
	)
>>>>>>> 34e3ffd6
	if err != nil {
		return nil, resp, err
	}
	return res, resp, nil
}

// SnippetContent gets a single snippet’s raw contents.
//
// GitLab API docs:
// https://docs.gitlab.com/api/snippets/#single-snippet-contents
func (s *SnippetsService) SnippetContent(snippet int64, options ...RequestOptionFunc) ([]byte, *Response, error) {
	u := fmt.Sprintf("snippets/%d/raw", snippet)

	req, err := s.client.NewRequest(http.MethodGet, u, nil, options)
	if err != nil {
		return nil, nil, err
	}

	var b bytes.Buffer
	resp, err := s.client.Do(req, &b)
	if err != nil {
		return nil, resp, err
	}

	return b.Bytes(), resp, err
}

// SnippetFileContent returns the raw file content as plain text.
//
// GitLab API docs:
// https://docs.gitlab.com/api/snippets/#snippet-repository-file-content
func (s *SnippetsService) SnippetFileContent(snippet int64, ref, filename string, options ...RequestOptionFunc) ([]byte, *Response, error) {
	filepath := PathEscape(filename)
	u := fmt.Sprintf("snippets/%d/files/%s/%s/raw", snippet, ref, filepath)

	req, err := s.client.NewRequest(http.MethodGet, u, nil, options)
	if err != nil {
		return nil, nil, err
	}

	var b bytes.Buffer
	resp, err := s.client.Do(req, &b)
	if err != nil {
		return nil, resp, err
	}

	return b.Bytes(), resp, err
}

// CreateSnippetFileOptions represents the create snippet file options.
//
// GitLab API docs:
// https://docs.gitlab.com/api/snippets/#create-new-snippet
type CreateSnippetFileOptions struct {
	FilePath *string `url:"file_path,omitempty" json:"file_path,omitempty"`
	Content  *string `url:"content,omitempty" json:"content,omitempty"`
}

// CreateSnippetOptions represents the available CreateSnippet() options.
//
// GitLab API docs:
// https://docs.gitlab.com/api/snippets/#create-new-snippet
type CreateSnippetOptions struct {
	Title       *string                      `url:"title,omitempty" json:"title,omitempty"`
	FileName    *string                      `url:"file_name,omitempty" json:"file_name,omitempty"`
	Description *string                      `url:"description,omitempty" json:"description,omitempty"`
	Content     *string                      `url:"content,omitempty" json:"content,omitempty"`
	Visibility  *VisibilityValue             `url:"visibility,omitempty" json:"visibility,omitempty"`
	Files       *[]*CreateSnippetFileOptions `url:"files,omitempty" json:"files,omitempty"`
}

// CreateSnippet creates a new snippet. The user must have permission
// to create new snippets.
//
// GitLab API docs:
// https://docs.gitlab.com/api/snippets/#create-new-snippet
func (s *SnippetsService) CreateSnippet(opt *CreateSnippetOptions, options ...RequestOptionFunc) (*Snippet, *Response, error) {
	res, resp, err := do[*Snippet](s.client,
		withMethod(http.MethodPost),
		withPath("snippets"),
		withAPIOpts(opt),
		withRequestOpts(options...),
	)
	if err != nil {
		return nil, resp, err
	}
	return res, resp, nil
}

// UpdateSnippetFileOptions represents the update snippet file options.
//
// GitLab API docs:
// https://docs.gitlab.com/api/snippets/#update-snippet
type UpdateSnippetFileOptions struct {
	Action       *string `url:"action,omitempty" json:"action,omitempty"`
	FilePath     *string `url:"file_path,omitempty" json:"file_path,omitempty"`
	Content      *string `url:"content,omitempty" json:"content,omitempty"`
	PreviousPath *string `url:"previous_path,omitempty" json:"previous_path,omitempty"`
}

// UpdateSnippetOptions represents the available UpdateSnippet() options.
//
// GitLab API docs:
// https://docs.gitlab.com/api/snippets/#update-snippet
type UpdateSnippetOptions struct {
	Title       *string                      `url:"title,omitempty" json:"title,omitempty"`
	FileName    *string                      `url:"file_name,omitempty" json:"file_name,omitempty"`
	Description *string                      `url:"description,omitempty" json:"description,omitempty"`
	Content     *string                      `url:"content,omitempty" json:"content,omitempty"`
	Visibility  *VisibilityValue             `url:"visibility,omitempty" json:"visibility,omitempty"`
	Files       *[]*UpdateSnippetFileOptions `url:"files,omitempty" json:"files,omitempty"`
}

// UpdateSnippet updates an existing snippet. The user must have
// permission to change an existing snippet.
//
// GitLab API docs:
// https://docs.gitlab.com/api/snippets/#update-snippet
<<<<<<< HEAD
func (s *SnippetsService) UpdateSnippet(snippet int64, opt *UpdateSnippetOptions, options ...RequestOptionFunc) (*Snippet, *Response, error) {
	u := fmt.Sprintf("snippets/%d", snippet)

	req, err := s.client.NewRequest(http.MethodPut, u, opt, options)
	if err != nil {
		return nil, nil, err
	}

	ps := new(Snippet)
	resp, err := s.client.Do(req, ps)
=======
func (s *SnippetsService) UpdateSnippet(snippet int, opt *UpdateSnippetOptions, options ...RequestOptionFunc) (*Snippet, *Response, error) {
	res, resp, err := do[*Snippet](s.client,
		withMethod(http.MethodPut),
		withPath("snippets/%d", snippet),
		withAPIOpts(opt),
		withRequestOpts(options...),
	)
>>>>>>> 34e3ffd6
	if err != nil {
		return nil, resp, err
	}
	return res, resp, nil
}

// DeleteSnippet deletes an existing snippet. This is an idempotent
// function and deleting a non-existent snippet still returns a 200 OK status
// code.
//
// GitLab API docs:
// https://docs.gitlab.com/api/snippets/#delete-snippet
<<<<<<< HEAD
func (s *SnippetsService) DeleteSnippet(snippet int64, options ...RequestOptionFunc) (*Response, error) {
	u := fmt.Sprintf("snippets/%d", snippet)

	req, err := s.client.NewRequest(http.MethodDelete, u, nil, options)
	if err != nil {
		return nil, err
	}

	return s.client.Do(req, nil)
=======
func (s *SnippetsService) DeleteSnippet(snippet int, options ...RequestOptionFunc) (*Response, error) {
	_, resp, err := do[none](s.client,
		withMethod(http.MethodDelete),
		withPath("snippets/%d", snippet),
		withAPIOpts(nil),
		withRequestOpts(options...),
	)
	return resp, err
>>>>>>> 34e3ffd6
}

// ExploreSnippetsOptions represents the available ExploreSnippets() options.
//
// GitLab API docs:
// https://docs.gitlab.com/api/snippets/#list-all-public-snippets
type ExploreSnippetsOptions struct {
	ListOptions
}

// ExploreSnippets gets the list of public snippets.
//
// GitLab API docs:
// https://docs.gitlab.com/api/snippets/#list-all-public-snippets
func (s *SnippetsService) ExploreSnippets(opt *ExploreSnippetsOptions, options ...RequestOptionFunc) ([]*Snippet, *Response, error) {
	res, resp, err := do[[]*Snippet](s.client,
		withMethod(http.MethodGet),
		withPath("snippets/public"),
		withAPIOpts(opt),
		withRequestOpts(options...),
	)
	if err != nil {
		return nil, resp, err
	}
	return res, resp, nil
}

// ListAllSnippetsOptions represents the available ListAllSnippets() options.
//
// GitLab API docs:
// https://docs.gitlab.com/api/snippets/#list-all-snippets
type ListAllSnippetsOptions struct {
	ListOptions
	CreatedAfter      *ISOTime `url:"created_after,omitempty" json:"created_after,omitempty"`
	CreatedBefore     *ISOTime `url:"created_before,omitempty" json:"created_before,omitempty"`
	RepositoryStorage *string  `url:"repository_storage,omitempty" json:"repository_storage,omitempty"`
}

// ListAllSnippets gets all snippets the current user has access to.
//
// GitLab API docs:
// https://docs.gitlab.com/api/snippets/#list-all-snippets
func (s *SnippetsService) ListAllSnippets(opt *ListAllSnippetsOptions, options ...RequestOptionFunc) ([]*Snippet, *Response, error) {
	res, resp, err := do[[]*Snippet](s.client,
		withMethod(http.MethodGet),
		withPath("snippets/all"),
		withAPIOpts(opt),
		withRequestOpts(options...),
	)
	if err != nil {
		return nil, resp, err
	}
	return res, resp, nil
}<|MERGE_RESOLUTION|>--- conflicted
+++ resolved
@@ -127,26 +127,13 @@
 //
 // GitLab API docs:
 // https://docs.gitlab.com/api/snippets/#get-a-single-snippet
-<<<<<<< HEAD
 func (s *SnippetsService) GetSnippet(snippet int64, options ...RequestOptionFunc) (*Snippet, *Response, error) {
-	u := fmt.Sprintf("snippets/%d", snippet)
-
-	req, err := s.client.NewRequest(http.MethodGet, u, nil, options)
-	if err != nil {
-		return nil, nil, err
-	}
-
-	ps := new(Snippet)
-	resp, err := s.client.Do(req, ps)
-=======
-func (s *SnippetsService) GetSnippet(snippet int, options ...RequestOptionFunc) (*Snippet, *Response, error) {
 	res, resp, err := do[*Snippet](s.client,
 		withMethod(http.MethodGet),
 		withPath("snippets/%d", snippet),
 		withAPIOpts(nil),
 		withRequestOpts(options...),
 	)
->>>>>>> 34e3ffd6
 	if err != nil {
 		return nil, resp, err
 	}
@@ -265,26 +252,13 @@
 //
 // GitLab API docs:
 // https://docs.gitlab.com/api/snippets/#update-snippet
-<<<<<<< HEAD
 func (s *SnippetsService) UpdateSnippet(snippet int64, opt *UpdateSnippetOptions, options ...RequestOptionFunc) (*Snippet, *Response, error) {
-	u := fmt.Sprintf("snippets/%d", snippet)
-
-	req, err := s.client.NewRequest(http.MethodPut, u, opt, options)
-	if err != nil {
-		return nil, nil, err
-	}
-
-	ps := new(Snippet)
-	resp, err := s.client.Do(req, ps)
-=======
-func (s *SnippetsService) UpdateSnippet(snippet int, opt *UpdateSnippetOptions, options ...RequestOptionFunc) (*Snippet, *Response, error) {
 	res, resp, err := do[*Snippet](s.client,
 		withMethod(http.MethodPut),
 		withPath("snippets/%d", snippet),
 		withAPIOpts(opt),
 		withRequestOpts(options...),
 	)
->>>>>>> 34e3ffd6
 	if err != nil {
 		return nil, resp, err
 	}
@@ -297,18 +271,7 @@
 //
 // GitLab API docs:
 // https://docs.gitlab.com/api/snippets/#delete-snippet
-<<<<<<< HEAD
 func (s *SnippetsService) DeleteSnippet(snippet int64, options ...RequestOptionFunc) (*Response, error) {
-	u := fmt.Sprintf("snippets/%d", snippet)
-
-	req, err := s.client.NewRequest(http.MethodDelete, u, nil, options)
-	if err != nil {
-		return nil, err
-	}
-
-	return s.client.Do(req, nil)
-=======
-func (s *SnippetsService) DeleteSnippet(snippet int, options ...RequestOptionFunc) (*Response, error) {
 	_, resp, err := do[none](s.client,
 		withMethod(http.MethodDelete),
 		withPath("snippets/%d", snippet),
@@ -316,7 +279,6 @@
 		withRequestOpts(options...),
 	)
 	return resp, err
->>>>>>> 34e3ffd6
 }
 
 // ExploreSnippetsOptions represents the available ExploreSnippets() options.
