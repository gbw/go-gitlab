--- conflicted
+++ resolved
@@ -344,22 +344,7 @@
 //
 // GitLab API docs:
 // https://docs.gitlab.com/api/runners/#unassign-a-runner-from-project
-<<<<<<< HEAD
 func (s *RunnersService) DisableProjectRunner(pid any, runner int64, options ...RequestOptionFunc) (*Response, error) {
-	project, err := parseID(pid)
-	if err != nil {
-		return nil, err
-	}
-	u := fmt.Sprintf("projects/%s/runners/%d", PathEscape(project), runner)
-
-	req, err := s.client.NewRequest(http.MethodDelete, u, nil, options)
-	if err != nil {
-		return nil, err
-	}
-
-	return s.client.Do(req, nil)
-=======
-func (s *RunnersService) DisableProjectRunner(pid any, runner int, options ...RequestOptionFunc) (*Response, error) {
 	_, resp, err := do[none](s.client,
 		withMethod(http.MethodDelete),
 		withPath("projects/%s/runners/%d", ProjectID{pid}, runner),
@@ -367,7 +352,6 @@
 		withRequestOpts(options...),
 	)
 	return resp, err
->>>>>>> 34e3ffd6
 }
 
 // ListGroupsRunnersOptions represents the available ListGroupsRunners() options.
@@ -478,16 +462,7 @@
 //
 // GitLab API docs:
 // https://docs.gitlab.com/api/runners/#delete-a-runner-by-id
-<<<<<<< HEAD
 func (s *RunnersService) DeleteRegisteredRunnerByID(rid int64, options ...RequestOptionFunc) (*Response, error) {
-	req, err := s.client.NewRequest(http.MethodDelete, fmt.Sprintf("runners/%d", rid), nil, options)
-	if err != nil {
-		return nil, err
-	}
-
-	return s.client.Do(req, nil)
-=======
-func (s *RunnersService) DeleteRegisteredRunnerByID(rid int, options ...RequestOptionFunc) (*Response, error) {
 	_, resp, err := do[none](s.client,
 		withMethod(http.MethodDelete),
 		withPath(fmt.Sprintf("runners/%d", rid)),
@@ -495,7 +470,6 @@
 		withRequestOpts(options...),
 	)
 	return resp, err
->>>>>>> 34e3ffd6
 }
 
 // VerifyRegisteredRunnerOptions represents the available
@@ -590,25 +564,13 @@
 //
 // GitLab API docs:
 // https://docs.gitlab.com/api/runners/#reset-runners-authentication-token-by-using-the-runner-id
-<<<<<<< HEAD
 func (s *RunnersService) ResetRunnerAuthenticationToken(rid int64, options ...RequestOptionFunc) (*RunnerAuthenticationToken, *Response, error) {
-	u := fmt.Sprintf("runners/%d/reset_authentication_token", rid)
-	req, err := s.client.NewRequest(http.MethodPost, u, nil, options)
-	if err != nil {
-		return nil, nil, err
-	}
-
-	r := new(RunnerAuthenticationToken)
-	resp, err := s.client.Do(req, &r)
-=======
-func (s *RunnersService) ResetRunnerAuthenticationToken(rid int, options ...RequestOptionFunc) (*RunnerAuthenticationToken, *Response, error) {
 	res, resp, err := do[*RunnerAuthenticationToken](s.client,
 		withMethod(http.MethodPost),
 		withPath("runners/%d/reset_authentication_token", rid),
 		withAPIOpts(nil),
 		withRequestOpts(options...),
 	)
->>>>>>> 34e3ffd6
 	if err != nil {
 		return nil, resp, err
 	}
